<<<<<<< HEAD
e2fsprogs (1.43~WIP-2013-12-28-1) unstable; urgency=low

  * Add metadata checksum feature

 -- Theodore Y. Ts'o <tytso@mit.edu>  Mon, 28 Dec 2013 23:25:42 -0400
=======
e2fsprogs (1.42.9-2) unstable; urgency=low

  * Fix lintian warning: debian-changelog-has-wrong-weekday
  * Fix lintian warning: non-standard-dir-perm by using dh_strip's
    --dbg-package option instead of manually managing the debug files
  * Fix printf type format mismatch in e2image
  * Improved debugfs's error reporting when parsing block numbers
  * Use consistent configure options across the multiple e2fsprogs
    builds; this means that e2fsck.static will now use the blkid library
    shipped with util-linux, instead of the internal one shipped with
    the e2fsprogs sources.

 -- Theodore Y. Ts'o <tytso@mit.edu>  Mon, 30 Dec 2013 16:56:50 -0500
>>>>>>> 340493b6

e2fsprogs (1.42.9-1) unstable; urgency=low

  * New upstream version
  * NMU ack (Closes: #698879)
  * Fix cross-build support (Closes: #721365)
  * mke2fs will detect an attempt to create a file system on a
    loop-mounted image file
  * Fixed a large number of bugs in resize2fs, e2fsck, debugfs, to
    handle bigalloc and 64-bit file systems.
  * Tune2fs will no longer allow changing the uuid on a mounted file
    system with the uninit_bg feature enabled.
  * E2fsck will properly allocate a new extent tree block in the rare
    case where one is needed when rehashing an extent-mapped directory.
  * Mke2fs wil now properly set the LARGE_FILE feature when creating a
    journal > 2GB.
  * Debugfs will now correctly handle free a range of inodes using the
    freei command.
  * E2fsck will no longer complain if an external journal was exactly
    2**32 blocks.
  * E2fsck will not longer try to add a missing lost+found directory
    when run in read-only mode.
  * Fixed some buffer overrun bugs when creating standard e2image files
  * Mke2fs will not try to set both the meta_bg and resize_inode feature
    when the extended option "-E resize=NNN" is specified by the user.
  * Dumpe2fs will no longer abort when trying to print the journal
    information from an e2image-created image file.
  * Debugfs's "write" command can now create a sparse files
  * Debugfs can now support a command line which is up to 8k long
  * E2image will refuse to create a raw or qcomw image using a mounted
    file system unless the -f option is given.
  * E2image has been made more useful for efficiently copying file
    systems using the -ra options.  New options to help with this use
    case that were added: -o, -O, -p, and -c.
  * Fixed a regression introduced in 1.42.8 which would cause e2fsck to
    erroneously report uninitialized extents past i_size to be invalid.
  * Fixed cases where resize2fs could corrupt a file system, especially
    when shrinking a file system.  (Closes: #660793)
  * Fixed resize2fs and e2fsck to not crash when operating on a file
    system with the MMP feature enabled.
  * Fixed debugfs's write command to properly create a zero-length file
    (instead of creating an invalid inode).
  * Fixed e2fsck to not crash when trying to delete an invalid
    extent-mapped symlink.
  * Improved debugfs's help texts
  * Fixed a potential integer overflow problem in e2freefrag
    (Closes: #718205)
  * The config.guess and config.sub files have been updated to the
    latest to help with the ppcle port.  (Closes: #732076)
  * Updated/fixed various man pages.  (Closes: #586218, #669730,
    #698076, #731329)

<<<<<<< HEAD
 -- Theodore Y. Ts'o <tytso@mit.edu>  Tue, 28 Dec 2013 23:18:36 -0500
>>>>>>> maint
=======
 -- Theodore Y. Ts'o <tytso@mit.edu>  Sat, 28 Dec 2013 23:18:36 -0500
>>>>>>> 340493b6

e2fsprogs (1.42.8-1) unstable; urgency=low

  * New upstream version
  * Work around Debian Bug #712530 (Closes: #708307)
  * Fix e2fsck so it can check a read-only root file system with an
    external journal.  (Closes: #707030)
  * Fix off-line resizing of file systems with flex_bg && !resize_inode
    (Closes: #696746)
  * Change mke2fs so that it does not set the root directory to the real
    uid/gid of the mke2fs process.  Add the extended option root_owner to
    override this behavior.
  * If an invalid journal size is given to mke2fs, it will now complain
    and exit sooner.
  * Fix resize2fs when shrinking file systems to make sure that bitmap
    blocks aren't left outside the bounds of the shrunken file system.
    This could happen with flex_bg file systems that were grown using
    the old online resizing algorithm.
  * E2fsck will now detect and repair corrupted extent trees which contain
    invalid extents at the end of the extent tree leaf block.
  * E2fsck will now longer complain about zero length extended attribute values.
  * Fix a regression introduced in e2fsprogs v1.42 which caused e2image -s
    to crash.
  * Add safety check so tune2fs will not attempt to set the inode size to
    be larger than the block size.
  * Enhance chattr to allow clearing the extent flag if the kernel allows it
  * Fix e2image with large (> 32-bit) file systems (Closes: #703067)
  * Mke2fs will not give warnings about the bigalloc and quota options in
    quiet mode.
  * Debugfs was erroneously giving spurious error messages for certain
    extent_inode subcommands which take arguments (split_node,
    replace_node, and insert_node).  This has been fixed.
  * Fix the parsing of the 's' (sectors) in parse_num_blocks2, which among
    other programs is used by mke2fs.
  * Fix texinfo incompatibilities (Closes: #712365)
  * Updated/fixed various man pages  (Closes: #712429, #712430, #707609)
  * Update German translation

 -- Theodore Y. Ts'o <tytso@mit.edu>  Thu, 20 Jun 2013 23:09:25 -0500

e2fsprogs (1.42.7-1) unstable; urgency=low

  * New upstream version
  * Add warning indicating that the quota and bigalloc features are
    still under development.
  * Added new options to filefrag to be consistent with the version from
    Lustre
  * Optimized e2fsck's CPU utilization
  * Fixed e2fsck so it detects and fixes inconsistencies in the interior
    nodes of an inode's extent tree
  * Fixed a potential memory corruption failure in e2fsck's error path if
    the call to ext2fs_open2() fails.
  * Fixed e2fsck if its logging function is enabled in e2fsck.conf, and
    the resulting file name for the log file is longer than 100 bytes,
    that it properly handles this situation instead of crashing.
  * E2fsck will now report the amount of memory that it attempted to
    allocate when a memory allocation request fails, to make it easier to
    track down the problem.
  * Fixed a bug in resize2fs which could cause severe file system
    corruption when growing an ext4 file system which was formatted with
    fewer-than-normal reserved gdt blocks
  * Fixed resize2fs to be able to handle off-line resizes of file
    systems with the flex_bg feature and without any reserved gdt
    blocks or if the file system did not have the resize_inode feature
  * Further optimize resize2fs so it doesn't use quite as much CPU when
    resizing very large file systems.
  * Fixed 32-bit overflow bugs which could cause resize2fs to fail and
    possibly corrupt the file system while resizing 64-bit file systems.
  * Fixed a big which could cause resize2fs to corrupt bigalloc file systems.
  * Fix a crash while mke2fs is parsing "-E resize=NNN" with the 64bit
    file system feature enabled
  * Added better error checking to mke2fs to check for invalid
    parameters when creating bigalloc file system.
  * When creating bigalloc filesystems, the -g option to mke2fs will now
    specify the number of clusters per block group.
  * Added the "symlink", "zap_block", "block_dump", and "extent_open"
    commands to debugfs
  * Fixed debugfs's htree command so that all its messages are sent
    through the pager.
  * Fixed debugfs's dump_file and cat functions so they work correctly
    on file systems with a block size greater than 8k.
  * Fixed mke2fs's handling of the mmp_update_interval option
  * Fixed e2freefrag so it works on 64-bit file systems, and so it uses
    much less memory.
  * E2image can now include all data blocks in the e2image output
    file when the user specifies the -a option.
  * Fixed debugfs's mknod command so that it updates the block group
    statistics
  * Document the bigalloc feature in the mke2fs man page.
    (Closes: #669730)
  * Update Czech, Dutch, French, German, Polish, Sweedish, and
    Vietnamese translations

 -- Theodore Y. Ts'o <tytso@mit.edu>  Tue, 21 Jan 2013 21:52:58 -0500

e2fsprogs (1.43~WIP-2012-09-22-1) unstable; urgency=low

  * Add metadata checksum feature

 -- Theodore Y. Ts'o <tytso@mit.edu>  Sat, 22 Sep 2012 21:50:20 -0400

e2fsprogs (1.42.6-1) unstable; urgency=low

  * New upstream version
  * Fix build dependencies to avoid requiring dc, and to allow
    cross-building to work (Closes: #677497)
  * Updated/fixed various man pages
  * Mke2fs will now update its progress indicators at most once a second
    to avoid overwhelming serial consoles.
  * Resize2fs will support lazy_itable_init, speeding up off-line growth
    of uninit_bg file systems.
  * Resize2fs now supports on-line resizing 64-bit file systems beyond
    16TB.  A number of bugs in resize2fs which prevented this have been
    fixed.
  * Resize2fs now correctly handles resizing 32-bit file systems to 16TB.
  * Fixed a potential segfault in e2fsck when there is an I/O error
    while reading the superblock.

 -- Theodore Y. Ts'o <tytso@mit.edu>  Fri, 21 Sep 2012 12:14:41 -0400

e2fsprogs (1.42.5-1.1) unstable; urgency=low

  * Non-maintainer upload.
  * e2fsck-static, e2fsprogs: let preinst remove a symbolic link in
    /usr/share/doc, that should have been replaced with a directory since
    1.39+1.40-WIP-2006.10.02+dfsg-1. (Closes: #698879).

 -- Nicolas Boulenguez <nicolas@debian.org>  Fri, 22 Feb 2013 23:14:59 +0100

e2fsprogs (1.42.5-1) unstable; urgency=low

  * New upstream version
  * Mark the e2fsprogs package as Multi-Arch: foreign, so if a package
    foo:i386 depends on e2fsprogs and is installed on an amd64 system,
    the native e2fsprogs will satisfy the dependency.  (Closes: #678395)
  * Fix a fd leak which could cause logsave (and hence a boot-time rc
    init script) to hang (Closes: #682592)
  * Fix a problem if e2fsck where if the root file system is mounted
    read-only, e2fsck would not clear an error indication in the journal
    superblock.  Combined with a kernel bug, this would cause the e2fsck
    to check the file system after every single boot
  * Fixed filefrag so it would not seg fault on virtual filesystems such
    as /proc: e.g., "filefrag /proc/partitions"
  * Fix filefrag so that it correctly reports the number of extents
  * Fixed a bug which caused "mke2fs -N 256 -t ext4 /tmp/foo.img 256m"
    to write blocks out until /tmp filled
  * Fixed a bug in how e2fsck would uniquify directory entry names
  * Change e2fsck so it will allow file systems mounted read-only to be
    checked with the -f option.
  * Fix e2fsck so that the file system is marked as containing an
    error if the user chooses not to fix the quota usage information.
  * Fix tune2fs so that it correctly removes the quota feature when
    the last quota inode is removed.
  * Fix tune2fs so that after removing a quota inode, the block bitmap
    is updated; otherwise, e2fsck would complain after running 'tune2fs
    -O ^quota <dev>'.
  * Fix tune2fs so that when converting a file system from using legacy
    quota files to the new quota file system feature with hidden quota
    files, the accounting for these files is handled correctly so that
    e2fsck doesn't complain.
  * The e4defrag program now allows device symlinks, such as
    /dev/mapper/testvg-testlv, instead of insisting on less
    human-friendly names such as /dev/dm-2
  * Updated/fixed various man pages  (Closes: #680114)

 -- Theodore Y. Ts'o <tytso@mit.edu>  Sun, 29 Jul 2012 19:59:56 -0400

e2fsprogs (1.42.4-3) unstable; urgency=medium

  * Add the -C option to chattr's usage message
  * Fix e2fsprogs so it is blhc (build log hardening check) clean.  This
    fixed e2fsck.static which previously was not getting built with the
    security hardening flags.

 -- Theodore Y. Ts'o <tytso@mit.edu>  Wed, 13 Jun 2012 16:03:24 -0400

e2fsprogs (1.42.4-2) unstable; urgency=medium

  * Fix FTBFS problem on the hurd and freebsd platforms

 -- Theodore Y. Ts'o <tytso@mit.edu>  Tue, 12 Jun 2012 18:26:40 -0400

e2fsprogs (1.42.4-1) unstable; urgency=medium

  * New upstream version
  * Fix 64-bit block number bugs in e2fsck, dumpe2fs, and debugfs which
    could corrupt file systems
  * Fixed e2fsck's handling of how errors propagate from the journal to
    the file system superblock
  * Fixed a false positive complaint from e2fsck if all of the extents
    in the last extent block are uninitialized and located after the
    end of the file.
  * dumpe2fs will display the journal's error indicator in the
    superblock if it is set
  * Fixed a  bug which caused e2fsck to incorrectly use O_EXCLUSIVE in
    some corner cases.
  * Fix truncation of extent-mapped inodes in e2fsck and libext2fs
  * Fixed i_blocks accounting in bigalloc file systems.
  * Add support for btrfs's No_COW flag to lsattr and chattr
  * Debugfs interprets the date strings of the form "@ddd" as ddd
    seconds after the epoch
  * Updated/fixed various man pages  (Closes: #674453, #674694)

 -- Theodore Y. Ts'o <tytso@mit.edu>  Tue, 12 Jun 2012 18:20:55 -0400

e2fsprogs (1.42.3-1) unstable; urgency=low

  * New upstream version
  * Fix bugs on 32-bit systems which could corrupt > 16TB file systems
  * Quiet complaints in e2fsck when the total free blocks or inodes are
    incorrect in the superblock after an system crash, since we don't
    update nor depend on the superblock summaries at each commit boundary
  * Fixed support for (hidden) quota files built into ext4; in
    particular, don't rewrite the quota inode unless the quotas are
    inconsistent
  * Optimized reading and writing bitmaps if direct I/O was enabled
  * Update Czech, Dutch, French, German, Polish, Sweedish, and
    Vietnamese translations
  * Fixed incorrect indentation in tune2fs man page
  * Update debian policy compliance to 3.9.3

 -- Theodore Y. Ts'o <tytso@mit.edu>  Mon, 14 May 2012 14:43:09 -0400

e2fsprogs (1.42.2-2) unstable; urgency=low

  * Fixed e2fsck.conf's man page (Closes: #646963)
  * Fixed 32-bit binary compatibility problem for the libext2fs shared
    library introduced in 1.42.2
  * mke2fs will no longer fail if the /etc/mtab file is not present

 -- Theodore Y. Ts'o <tytso@mit.edu>  Mon, 09 Apr 2012 14:54:33 -0400

e2fsprogs (1.42.2-1) unstable; urgency=low

  * New upstream version
  * Fixed various man pages (Closes: #665427)
  * Speed up resize2fs for large file systems (Closes: #663237)
  * Be less strict about the EXT4_EOFBLOCKS_FL flag (which will
    eventually be going away in the ext4 file system format)
  * Teach mke2fs to use direct I/O if the -D option is given
  * Print errors returned by ext2fs_open2() and ext2fs_check_desc() so
    we can more easily diagnose memory allocation failures caused by
    insufficient memory and abort on memory allocation failures
  * E2fsck can now write log files containing the details of the
    problems that were found and fixed directly.
  * E2fsck can now limit the number of messages issued and printed on
    the console
  * The dumpe2fs, debugfs, and tune2fs now use rbtree bitmaps, which
    cause them to use much less memory for large file systems.
  * E2fsck will now check for zero-length extents, since older kernels will
    OOPS if they comes across one
  * Fix e2fsck's discard behaviour so it does not discard too many
    blocks, and it will not use discard if the device advertises
    that discard does not persistently zero data.  Also, if e2fsck is
    run in read-only mode, do not try to discard data.
  * Fix mke2fs -S so it does not corrupt the first block group's
    information.
  * Add pointer for e2fsprogs-udeb to libcomerr2.shlibs (Closes: #665885)

 -- Theodore Y. Ts'o <tytso@mit.edu>  Tue, 27 Mar 2012 15:55:57 -0700

e2fsprogs (1.42.1-2) unstable; urgency=low

  * Fix the fact that dpkg-buildflags was being ignored due to a
    bash'ism in debian/rules.
  * Check the new /sys/class/power_supply/AC/online since
    /proc/acpi/ac_adapter/... is deprecated and may not be present on
    newer kernels.

 -- Theodore Y. Ts'o <tytso@mit.edu>  Mon, 20 Feb 2012 19:12:20 -0500

e2fsprogs (1.42.1-1) unstable; urgency=low

  * New upstream release
  * dpkg-buildflags is now used if it is present.  This allows Debian
    Wheezy to build with security hardened build flags.  (Closes: #654457)
  * mke2fs and e2fsck now use much less memory for large file systems
  * Fixed mke2fs -S so it can be usefully used as a last ditch recovery
    command when for ext4 filesystems that have the uninit_bg feature enabled.
  * The mke4fs argv[0] is now recognized by mke2fs.
  * Fixed usage and help messages for mke2fs.
  * Eliminated spurious bad block group checksum warnings when e2fsck
    falls back to using the backup group descriptors.
  * Debugfs's ncheck command is now much more useful when used to
    diagnose badly corrupted file system.  Added a new -c option.
  * Fixed bug in e2image which could cause it to fail to set i_size
    correctly if the last hole in the file is an exact multiple of a
    megabyte.
  * Fixed a bug with resize2fs where for 1k and 2k file systems, the
    minimum file size used for resize2fs -M could be a block too small.
  * Fixed the badblocks program to honor the -s flag when in read-only -t
    mode.  (Closes: #646629)
  * Update Czech, Dutch, French, Polish, and Swedish translations

 -- Theodore Y. Ts'o <tytso@mit.edu>  Fri, 17 Feb 2012 15:07:13 -0500

e2fsprogs (1.42-1) unstable; urgency=low

  * New upstream release
  * Fixed hurd FTBFS (Closes: #649689)
  * Optimized e2fsck speed on large file systems when using [scratch_files]
  * Fixed e2fsck handling of blocks claimed by multiple inodes in
    bigalloc file systems
  * Fixed e2fsck's calculation of max file size for non-extent based
    files when huge_file is enabled
  * Update Czech and Swedish translations

 -- Theodore Y. Ts'o <tytso@mit.edu>  Tue, 29 Nov 2011 15:50:07 -0500

e2fsprogs (1.42~WIP-2011-11-20-1) unstable; urgency=low

  * New upstream release
  * Fix error checking so resize2fs works when using a 32-bit userspace
    and a 64-bit kernel (Closes: #644989)
  * e2fsck now returns additional status bits in its exit code if it
    aborts early in the e2fsck run
  * Fix potential stack overflow in debugfs
  * Avoid an infinite loop in ext2fs_find_block_device() if there are
    symlink loops in /dev caused by a buggy udev
  * Fix test failures on big-endian systems
  * Fix gcc -Wall complaints
  * Add freefrag and e2freefrag commands to debugfs
  * Add a read-only, metadata-only debugfs command called rdebugfs
  * Improve first-class quota support
  * Fix bigalloc support in e2freefrag
  * Clean up mmp handling
  * Fix a regression which caused mke2fs to not work correctly on files
    > 2GB.  (Closes: #647245)
  * Fix a namespace leak in libext2fs (tdb_null)

 -- Theodore Y. Ts'o <tytso@mit.edu>  Sun, 20 Nov 2011 21:32:49 -0500

e2fsprogs (1.42~WIP-2011-10-16-1) unstable; urgency=low

  * New upstream release
  * Fix online resizing with resize2fs (Closes: #644989)
  * Fix bug which caused shrinking an empty file system file system to
    its minimal size to sometimes fail.
  * Don't look at the high 16 bits of i_file_acl if the 64-bit feature
    is not enabled; this fixes a Hurd compatibility field since this is
    used for the high 16 bits of i_mode on Hurd.
  * Update Sweedish, Polish, French, German, and Czech translations

 -- Theodore Y. Ts'o <tytso@mit.edu>  Sun, 16 Oct 2011 22:07:03 -0400

e2fsprogs (1.42~WIP-2011-10-09-1) unstable; urgency=low

  * New upstream release
  * Fixed infinite loop in filefrag (Closes: #644792)
  * Fixed various spelling and translation problems
  * Fixed various man pages
  * Fixed 64-bit block numbers in e2fsck's journal replay
  * Fixed mipsel FTBFS that was fixed for mips
  * Update Sweedish, French, and Czech translations
  * Convert to debian source 3.0 (quilt) format

 -- Theodore Y. Ts'o <tytso@mit.edu>  Sun, 09 Oct 2011 22:24:31 -0400

e2fsprogs (1.42~WIP-2011-10-05-2) unstable; urgency=low

  * Fix portability issues with non-Linux platforms and for the mips
    platform, which does some really strange things vis-a-vis
    32/64-bit support without actually having a 64-bit version of
    the architecture (Closes: #644502)
  * Fix dependency problem which causes the newer version of libcom_err2
    to get pulled in when upgrading to e2fsprogs, which needs the new
    interface exported by libcom_err2.  (Closes: #644425, #644584)

 -- Theodore Y. Ts'o <tytso@mit.edu>  Fri, 07 Oct 2011 18:27:06 -0400

e2fsprogs (1.42~WIP-2011-10-05-1) unstable; urgency=low

  * Update translations: German (Closes: #520985)
  * Fixed usage and error text for mke2fs -C option
  * Updated e2fsprogs.pot file for translators
  * Added support for internationalized error strings for libcom_err
  * Fixed various portability nits that were causing FTBFS problems on
    Hurd and FreeBSD
  * Added "big" and "huge" types to mke2fs.conf, since they are needed
    for very large file systems
  * Fixed on-line resizing which had been broken in the 1.42 series
    (Closes: #451388)

 -- Theodore Y. Ts'o <tytso@mit.edu>  Wed, 05 Oct 2011 02:10:53 -0400

e2fsprogs (1.42~WIP-2011-10-01-2) unstable; urgency=low

  * Update translations: French, German (Closes: #620659)
  * Fix compilation problems in hermetic environments
  * Fix on-line resizing in resize2fs (Closes: #451388)
  * Add definitions for "big" and "huge" filesystems to /etc/mke2fs.conf
  * Fix mke2fs when there are more than 2**32 block groups

 -- Theodore Y. Ts'o <tytso@mit.edu>  Tue, 04 Oct 2011 00:04:25 -0400

e2fsprogs (1.42~WIP-2011-10-01-1) unstable; urgency=low

  * New upstream release
  * Avoid unnecessary reboots when checking the root fs in some special cases
  * Fix an off-by-one error in filefrag -v's output
  * Make filefrag display the number of contiguous (not physical)
      extents (Closes: #631498)
  * Clarify the mke2fs.conf.5 man page (Closes: #634883)
  * Add a hurd-specific mke2fs.conf file (Closes: #629355)
  * mke2fs will set s_max_mnt_count to -1 instead of 0 by default to
      work around a bug in pre-3.0 kernels which caused a spurious
      message to be printed when the file system was mounted (Closes: #632637)
  * Fixed portability problems which was causing build failures on
      non-Linux/non-x86 systems.
  * Verify that the bad block inode looks sane before trusting it, to
      avoid it causing more harm than good.
  * Fixed the debian/rules file so that it build successfully if
      DEB_BUILD_OPTIONS contains "nostrip" (Closes: #627535)
  * Fixed some big-endian bugs in the MMP code

 -- Theodore Y. Ts'o <tytso@mit.edu>  Fri, 30 Sep 2011 22:33:41 -0400

e2fsprogs (1.42~WIP-2011-09-25-1) unstable; urgency=low

  * New upstream release
  * Fix FTBFS on big-endian architectures (Closes: #641838)
  * Add support for multiarch (Closes: #632169)
  * Clarify and update debian/copyright file (Closes: #614662)
  * Add support for Multi-Mount Protection (MMP)
  * Allow tune2fs to remove the external journal if the device is not found
  * Updated/clarified man pages (Closes: #642193)
  * Fix a potential FTBFS caused by overly long compile lines (Closes: #629883)

 -- Theodore Y. Ts'o <tytso@mit.edu>  Sun, 25 Sep 2011 01:28:34 -0400

e2fsprogs (1.42~WIP-2011-09-16-1) unstable; urgency=low

  * New upstream release
  * Added support for the integrated quota feature
  * Improved 64-bit and bigalloc support
  * Mke2fs and tune2fs now allows setting the stride and stripe width to zero
  * Fixed tune2fs's mount options parsing  (Closes: #641667)
  * Fixed an ABI compatibility problem which broke the dump program
      (Closes: #636418)
  * Resize2fs has forward compatibility for a new on-line resize ioctl
      for > 16TB file systems.
  * Fixed a (very hard to hit) bug that could cause e2fsck to crash in
       pass 1 or pass 2
  * Debugfs has a new 'blocks' command
  * Mke2fs now gives a warning if the auto-detected block size exceeds
      the page size
  * Mke2fs and e2fsck now tries to use the punch hole command as a
      "discard" when operating on normal files
  * Mke2fs will not try to do any discard operations if -n is specified
      on the command line
  * Updated/clarified man pages (Closes: #639411)
  * Fixed parsing of MNTOPT_ options for tune2fs and debugfs (Closes: #641667)

 -- Theodore Y. Ts'o <tytso@mit.edu>  Fri, 16 Sep 2011 10:33:59 -0400

e2fsprogs (1.42~WIP-2011-07-02-1) unstable; urgency=low

  * New upstream release
  * Add support for 64-bit file systems
  * Add support for bigalloc file systems
  * Fixed an e2fsck bug which caused "*** FILE SYSTEM WAS MODIFIED ***"
      without an explanation of what was fixed.
  * E2fsck will no longer attempt to clone an extended attribute block
      in pass1b handling if the file system does not support extended
      attributes.
  * E2fsck will be more careful accidentally asking the user to continue
      if the file system is mounted, so that an escape sequence won't
      cause a false positive.  (Closes: #619859)
  * E2fsck now uses less cpu time in pass 5
  * E2fsck will no longer segault when a corrupted file system has a bad
    extent, and removing it leads to a block needing to be deallocated.
  * E2fsck now supports an extended "discard" option which will cause
      e2fsck to attempt discard all unused blocks after a full check
  * The e2image program now supports the qcow2 format, a more efficient
      way of capturing file system metadata snapshots.
  * Mke2fs now supports the [devices] stanza in mke2fs.conf.
  * Mke2fs now supports the reserved_ratio relation in mke2fs.conf.
  * Mke2fs now creates extent-mapped directories for the root and
      lost+found directories.
  * Mke2fs will skip zero'ing the journal if the extended option
      "lazy_journal_init" is specified.
  * Mke2fs will now create file systems that enable user namespace
      extended attributes and with time- and mount count-based file
      system checks disabled.
   * Mke2fs will not set a stride or strip size of one block based on
       block bevice attributes obtained from sysfs.
   * Mke2fs now displays a progress report during the discard process.
   * Mke2fs now handles extreme file system parameters correctly which
       previously caused the inodes per group to drop below 8, leading
       to a segfault.
   * Debugfs's icheck will now correctly find inodes which use the
       searched-for block as an extended attribute block.
   * Debugfs now has a new "punch" command which remove blocks from the
       middle of an inode.
   * The badblocks program now correctly recovers from I/O errors when
       direct I/O is being used.  The badblocks command now also
       supports a -B option which forces the use of buffered I/O, and
       the -v option will provide a more detailed breakdown of read,
       write, and failed comparison errors.
   * Added e4defrag tool which uses the EXT4_IOC_MOVE_EXT ioctl.
   * Added support for journals larger than 2GB.
   * Support using both hard links and symlinks when installing e2fsprogs.
   * Add overflow checking to tune2fs -i's fsck interval, which must fit
       in a 32-bit field.
   * Filefrag will report 0 extents correctly in verbose mode.
   * Logsave's usage message has been fixed.  (Closes: #619788)
   * Update translations: French, Chinese, Germany, Indonesian, Swedish,
        Vietnamese, Polish, Dutch, Czech.
   * Updated/clarified man pages.

 -- Theodore Y. Ts'o <tytso@mit.edu>  Sat, 02 Jul 2011 22:38:57 -0400

e2fsprogs (1.41.14-1) experimental; urgency=low

  * New upstream release
  * Fixed a FTBFS on big-endian architectures
  * Fixed spurious warning in mke2fs
  * resize2fs now works correctly on devices exactly 16TB
  * resize2fs will no longer clear the resize_inode feature when the
    number of reserved GDT blocks reaches 0.  This allows a file
    system with the flex_bg feature to be subsequently shrunk.
  * e2fsck will no longer use the extended rec_len encoding for file
    systems whose blocksize is less than 64k, to catch fs inconsistencies
    which the kernel will complain about.

 -- Theodore Y. Ts'o <tytso@mit.edu>  Wed, 22 Dec 2010 18:39:19 -0500

e2fsprogs (1.41.13-1) unstable; urgency=low

  * New upstream release
  * E2fsck can now do journal-only replays via "e2fsck -E journal_only"
  * E2fsck now understands UUID= and LABEL= specifiers for the -j option
    (Closes: #559315)
  * E2fsck.conf now supports a new config option, which forces the
    problem not to be fixed: problems/<problem code/force_no
  * Dumpe2fs now prints friendlier offsets for flex_bg file systems
  * Mke2fs will now fail if the user uses an file system type not
    defined in mke2fs.conf (Closes: #594609)
  * Resize now prints a clarified error message explaining that on-line
    shrinking is not supported at all.  (Closes: #599786)
  * Fixed a build error caused by bad static and profiled dependencies
    for the blkid library (Closes: #604629)
  * Fixed an e2fsck PROGRAMMING BUG error (Closes: #555456)
  * Fixed outdated mention of fsck in the e2fsprogs package (Closes: #588726)
  * Removed obsolete initrd script (Closes: #585041)
  * Fixed bad dependency on libblkid1 due to shlibs.local (Closes: #583551)
  * E2fsck now opens the external journal in exclusive mode to prevent
    clearing the journal of a mounted, snapshotted volume if the user
    accidentally tries to run e2fsck on the snapshot volume (Closes: #587531)
  * Fix a big in e2fsck so it correct test for whether the EOFBLOCKS_FL
    flag should be set or not.
  * Tune2fs can now set uninit_bg without requiring an fsck afterwards
  * Add support for the new ext4 default mount options added in 2.6.35
  * Add support for the ext4 error tracking superblock fields added in 2.6.36
  * Debugfs now uses a more concise format for listing extents in its
    stat command
  * Debugfs can now use direct I/O to access the file system with the -D option
  * Mke2fs will skip initializing the inode table if a device supports
    discard and the discard operation results in zero'ed blocks
  * Mke2fs's handling of logical and physical sector sizes has been
    significantly improved.
  * Debugfs will correctly show the progress bar even when UTF-8
    characters are used in its translation files (Closes: #583782, #587834)
  * E2freefrag will now display the total number of free extents.
  * Resize2fs -P now longer requires a freshly checked file system
  * Fixed a floating point precision error that can cause segfaults in
    e2fsck and resize2fs in extremely rare cases
  * Fixed a bug in e2fsck which caused it to fail if both the original
    and backup superblocks were invalid in some way
  * Fixed a bug in e2freefrag which caused getopt parsing to fail on
    architectures with unsigned chars
  * Clarified mke2fs and e2fsck error messages when given incorrect
    options/values by the user
  * Updated/clarified man pages (Closes: #580236, #594004, #589345, #591083)

 -- Theodore Y. Ts'o <tytso@mit.edu>  Mon, 22 Nov 2010 16:00:50 -0400

e2fsprogs (1.41.12-2) unstable; urgency=high

  * Allow tune2fs to set uninit_bg without requiring an fsck
  * Fix test in e2fsck to correctly check for EOFBLOCKS files
  * Fix dependencies for libuuid and libblkid (Closes: #583551)

 -- Theodore Y. Ts'o <tytso@mit.edu>  Thu, 03 Jun 2010 09:30:36 -0400

e2fsprogs (1.41.12-1) unstable; urgency=low

  * New upstream release
  * mke2fs now gives the correct error message if the external journal
    is device is not found
  * The resize2fs program will refuse to print the minimum size needed
    for a file system if it is not clean.
  * E2fsck now tests for extents that begin at physical block 0 and
    rejects them as invalid.
  * Fixed a bug in e2fsck which could cause it to crash when trying to
    remove an invalid extent and the block bitmaps hadn't yet been loaded.
  * E2fsck will now completely skip time-based checks if the system
    clock looks insane or if the broken_system_clock option is set
    in /etc/e2fsck.conf.  (Closes: #549861, #540152)
  * Fixed a bug in e2fsck which caused e2fsck to complain about i_blocks
    with a 4T file created using posix_fallocate()
  * E2fsck will now correctly mark a sparse journal as invalid and will
    delete and recreate the journal to address the problem.
  * Fixed e2fsck not to ask permission from the user to abort if it's
    going to abort regardless of what the user is going to say...
  * E2fsck can now continue even if it fails to recreate the resize inode
  * E2fsck will now avoid removing directory entries for inods found in
    the unused region of the inode table until after it restarts the fs
    check to avoid removing valid data.
  * E2fsck will now longer try to set the block group checksums if it
    is interrupted.
  * Mke2fs will check both the physical and logical blocksizes of a
    device to better support 4k sector drives.
  * Mke2fs will accept the valid (but rarely useful) flex_bg size of 1
  * E2fsck will check for cases where the EOFBLOCKS_FL is set whe nit is
    not needed, and offer to clear it.
  * The com_err library will now only output a CR character if the
    stderr is connected to a tty in raw mode.
  * Update Czech, Chinese, Dutch, French, Germany, Indonesian, Polish,
    and Vietnamese translations (from the Translation Project)
  * Add an fsck.ext4 symlink in the e2fsprogs-udeb package (Closes: #571247)
  * Fix makefile dependency so dpkg-buildpackage -j2 works (Closes: #563487)

 -- Theodore Y. Ts'o <tytso@mit.edu>  Mon, 17 May 2010 19:43:52 -0400

e2fsprogs (1.41.11-1) unstable; urgency=medium

  * New upstream release
  * Add Heimdal function com_right_r() to libcom_err (Closes: #558910)
  * Allow e2fsck to run even if the physical device has more than 2**32 blocks
  * Debugfs's "logdump -b <blk>" now properly shows the allocation status
    of the block <blk>.  (Closes: #564084)
  * Make e2fsck's "the filesystem is mounted" message is now more scary
    to hopefully dissuade users from thinking, "surely that message
    doesn't apply to *me*"  :-(
  * e2fsck -n will now always open the file system read-only.   We now
    disallow certain combination of options which previously were manual
    exceptions; this is bad because it causes users to think they are
    smarter than they really are.   So "-n -c", "-n -l", "-n -L", and
    "-n -D" are no longer supported.
  * If the partition is badly aligned, have mke2fs just print a warning
    message and continue.  Previously mke2fs would ask to confirm, and
    this broke distro installation scripts.
  * Fix a bug in libext2fs caused the creation of very large journals
    for ext4 to be _very_ slow.
  * E2fsck now understands the EOFBLOCKS_FL flag which will be used in
    2.6.34 kernels to make e2fsck not complain about blocks deliberately
    fallocated() beyond an inode's i_size.
  * Fix a bug in e2fsck which could cause e2fsck -D to corrupt
    non-indexed directories.  (Closes: #572453)
  * debian/rules: can be compiled statically with stack protector now.
    (Closes: #573923)
  * Update debian policy compliance to 3.8.4

 -- Theodore Y. Ts'o <tytso@mit.edu>  Mon, 15 Mar 2010 00:16:35 -0400

e2fsprogs (1.41.10-1) unstable; urgency=low

  * New upstream release
  * Fix resize2fs bug which causes it to access invalid memory
  * Add libss support for libreadline.so.6
  * Fix e2fsck's check for extent-mapped directory with an incorrect file type
  * Add new e2fsck.conf configuration option:
    default/broken_system_clock for system with broken CMOS hardware
    clocks.  (Closes: #559776)
  * Fix flex_bg inode table placement algorithm used by mke2fs for
    certain specific file system sizes
  * Add source lintian overrids for weak-library-dev-dependency
  * Fix FTBFS problem caused by texi2html changing (again) its output
    location.  (Closes: #552934)
  * Make e2fsck to avoid rehashing directories which can fit in a
    single directory block.
  * Fix how e2fsck fixes sparse directories which are extent-mapped.
  * Fix some big-endian bugs in e2fsck and libext2fs
  * Teach e2fsck to detect and fix sparse extent-mapped directories
  * Fix filefrag from core dumping on file systems with 8k block sizes
  * E2fsck was depending on i_size to be correct to detect and fix
    certain directory problems before actually fixing the
    directory's i_size.  This caused certain rare corruptions to
    require two runs of e2fsck to address.
  * Update Czech, Indonesian, Polish and Vietnamese translations
    (from the Translation Project)
  * Fix e2fsck to find and correct duplicate directory entries in
    non-indexed directories.
  * Add support for calling BLKDISCARD to mke2fs.
  * Enhance libext2fs so it works around bug in Linux version 2.6.19
    and earlier where the /proc/swaps file was missing the header on
    the first line.
  * Fix resize2fs so it works correctly on file systems with external journals
  * Fix libss so that it does not seg fault when using a readline
    library which does not supply a readline_shutdown() function.
  * Add a pre-depends for util-linux-ng (Closes: #551795)
  * Update and clarify various man pages.
  * Corrected dumpe2fs's usage message
  * Teach libext2fs to ignore the high 32 bits of the i_blocks field
    when huge_file file system feature is set, but the inode does not
    have the HUGE_FILE_FL flag set.
  * Change e2fsck to accept superblock times to be fudged by up to 24
    hours by default.  Most distributions have fixed their init scripts,
    but apparently now they have buggy virtualization scripts.  :-(  I
    give up, too many buggy user space set ups out there.  (Closes: #557636)
  * Fix e2fsck to correctly print > 32-bit i_blocks numbers in problem reports
  * Improve e2fsck so it prints "Illegal indirect block" instead of
    "Illegal block #-1"
  * Teach mke2fs to get device topology information from blkid and use
    it to populate the superblock stride and stripe sizes and warn if
    the block device is misaligned
  * Fix a file descriptor leak in debugfs when sourcing a command file
  * Fix a file descriptor leak in fsck
  * Round up the bitmap size to prevent spurious segmentation faults on
    BSD platforms.
  * Fix resize2fs to correctly calculate the minimum size needed, when
    flex_bg is enabled, to prevent resize2fs -M from failing.
  * Dumpe2fs now displays more information about the contents of the journal
  * Make sure the libblkid1 and libblkid1-dbg packags have changelogs
  * On low memory systems, e2fsck can print some very scary looking
    error messages.  Clean up them up to avoid user panic.  (Closes: #509529)
  * Enhance blkid to support .ko.gz files in the modules.dep parser
  * Fix tune2fs -j for mounted exted-enabled file systems
  * Use the feature name "extent" instead of "extents" in mke2fs.conf.
    Both work, but the latter is what is documented in the man page.
    (Closes: #540111)

 -- Theodore Y. Ts'o <tytso@mit.edu>  Sun, 07 Feb 2010 20:56:47 -0500

e2fsprogs (1.41.9-1) unstable; urgency=low

  * New upstream release
  * Fix tune2fs -I to work correctly in the face of bad blocks and
    filesystems formatted for RAID arrays, and ENOSPC errors
  * Require the user to only answer one question instead of multiple
    ones for multiple bad block group checksums, or when an inode
    table needs to be moved.
  * Fix e2fsck to handle moving inode tables in FLEX_BG filesystems more
    gracefully by looking in the entire flex_bg for space, instead of
    just in the block group; if that doesn't work, try looking for
    space in the entire filesystem.
  * Fix the filefrag code to avoid printing the extent header if it
    needs to fallback to using the FIBMAP ioctl.
  * Fix filefrag to print the correct number of extents for zero-length
    files when using FIBMAP.  (Closes: #540376)
  * Add a filefrag -B option to make it easier to debug the FIBMAP
    support.
  * Allow e2fsprogs programs to allocate from uninitalized block groups.
  * Add a new program, e2freefrag, which displays information about the
    free space fragmentation in an ext2/3/4 filesystem.
  * E2fsck will now print much fuller information when the last mount
    time or last written time is in the future, since most people can't
    seem to believe their distribution has buggy init scripts, or they
    have a failed CMOS/RTS clock battery.
  * Update French, Polish, Czech, and Sweedish translation from the
    Translation Project.
  * Enhance debugfs's 'stat' command to print basic extent information
    for extent-mapped inodes, and add a new command, 'dump_extents'
    which prints detailed information about an inode's extent tree.

 -- Theodore Y. Ts'o <tytso@mit.edu>  Sun, 23 Aug 2009 10:08:52 -0400

e2fsprogs (1.41.8-2) unstable; urgency=low

  * Fix regression in ext2fs_extent_set_bmap() which caused e2fsck -fD
    to fail on ext4 filesystems if the directory needs to shrink by more
    than a block (Closes: #537510)
  * Fixed filefrag for non-extent based files
  * Fix use of apostrohe's in package descriptions
  * Don't use dietlibc when building for mips and mipsel architectures

 -- Theodore Y. Ts'o <tytso@mit.edu>  Mon, 20 Jul 2009 09:38:21 -0400

e2fsprogs (1.41.8-1) unstable; urgency=low

  * New upstream release
  * Fix resize2fs bugs when shrinking ext4 filesystems
  * Update debian policy compliance to 3.8.2
  * Update package descriptions to mention ext3 and ext4 filesytems
      (Closes: #535530)
  * Update French, Polish, Czech, Indonesian, and Sweedish translation
      from the Translation Project.
  * If the resize2fs operation fails, the user will be told to fix up
    the filesystem using e2fsck -fy.

 -- Theodore Y. Ts'o <tytso@mit.edu>  Sat, 11 Jul 2009 17:26:16 -0400

e2fsprogs (1.41.7-2) unstable; urgency=low

  * Fix online resizing using resize2fs (Closes: #535452)
  * Fix the filefrag program for files with more than 144 extents
  * Update and clarify various man pages.
  * Fix potential filesystem corruptions caused by using resize2fs to
    shrink filesystems with extents enabled.

 -- Theodore Y. Ts'o <tytso@mit.edu>  Tue, 07 Jul 2009 23:21:46 -0400

e2fsprogs (1.41.7-1) unstable; urgency=low

  * New upstream release
  * Fix memory leaks in e2fsprogs, including a very large memory leak
    which can cause e2fsck to run out of memory when checking very large
    filesystems using extents.
  * Fix a bug in libext2fs which can cause e2fsck and resize2fs to write
    uninitalized data into the portion of the inode beyond the first 128
    bytes when operating on extents; potentially corrupting filesystems.
  * The logsave program will now filter out the ^A and ^B characters when
    writing to the console.
  * Update/clarify man pages (Closes: #531385, #523063)
  * Fix filefrag progam so it correctly checks for errors from the
    fiemap ioctl.
  * Change badblocks to allow block sizes larger than 4k.
  * Fix libext2fs to properly initialize i_extra_size when creating the
    journal and resize inodes.
  * Resize2fs will now update the journal backup fileds in the
    superblock if the journal is moved; this avoids an unnecessary full
    fsck after resizing the filesystem.
  * Use the same encoding as the kernel for rec_len == 64k in 64k block
    filesystems.
  * Fix lsattr to exit with a non-zero status when it encounters errors.
  * Enhance badblocks to print the currently tested block number when
    interrupted with ^C.
  * Fix debugfs from core dumping if the logdump command fails to open the
    output file.
  * Harden ext2fs_validate_entry() so that lsdel will not read beyond the
    end of the block even if the directory block is corrupted.
  * Update Chinese and Czech translation from the Translation Project.

 -- Theodore Y. Ts'o <tytso@mit.edu>  Mon, 29 Jun 2009 15:12:14 -0400

e2fsprogs (1.41.6-1) unstable; urgency=low

  * New upstream release
  * Update and clarify man pages
  * Fix a number of Lintian warnings, including to updating to debian
    policy 3.8.1
  * Update config.guess and config.sub to the latest (2009-04-17)
    version so that e2fsprogs will build on the avr32 platform
    (Closes: #528330)
  * Add an explicit error message if the /etc/mtab file is missing
    when running e2fsck or resize2fs (Closes: #527859)
  * Enhance e2fsck to handle the case where the primary block group
    descriptors need fixing, and the backup superblock is corrupt.
    (Closes: #516820)
  * Add an "-a" option to debugfs's close_filesys command
  * e2fsck will no longer abort a preen operation if an inode's
    i_file_acl_hi field is non-zero.  (Closes: #526524)
  * The chattr program can now migrate inodes from using direct/indirect
    blocks to extent trees.
  * Speed up e2fsck if there are multiple block groups with inodes in
    use in the unused portion of the block group's inode table.
  * Update Chinese translation from the translation project
  * Fix resize2fs so it won't corrupt ext4 filesystem when asked to
    shrink a filesystem smaller than the minimum suggested size.
  * Fix e2fsck regression which can corrupt ext4 filesystems when
    replaying the journal.
  * Add support to e2fsck for handling I/O errors while replaying the
    journal
  * Fix a bug in e2fsck which could cause it to crash if an inode has a
    corrupt extent header, and the user declines to clear the inode.
  * Fix blkid to prefer the /dev/mapper/<name> device names over the
    private /dev/dm-N device names.
  * Add support for the FIEMAP ioctl to the filefrag program
  * Further speed up e2fsck by skipping journal checks if the filesystem
    is mounted read-only and is marked as not needing journal replay.
  * Add a build depends in the control file indicating that dietlibc
    must be newer than version 0.30 (Closes: #506064)

 -- Theodore Y. Ts'o <tytso@mit.edu>  Fri, 30 May 2009 13:26:23 -0400

e2fsprogs (1.41.5-1) unstable; urgency=low

  * New upstream release
  * E2fsck will now detect and fix inodes that have a non-zero
    i_file_acl_high field on 32-bit filesystems.
  * Update build-depends to indicate that dietlibc 0.30 doesn't work.
    (Closes: #506064)

 -- Theodore Y. Ts'o <tytso@mit.edu>  Fri, 24 Apr 2009 08:52:47 -0400

e2fsprogs (1.41.4-3) unstable; urgency=low

  * Update/clarify man pages (Closes: #365619)
  * Fix a problem where the 'device names' for pseudo-filesystems in
    /proc/mounts could confuse the e2fsprogs into thinking that a
    filesystem image stored in a regular file was mounted when it was not
  * Remove whole-disk entries from the blkid cache when partitions are found
  * Reduce the number of disk reads needed when the filesystem is clean
  * Add Chinese (simplified) translation from the Translation Project

 -- Theodore Y. Ts'o <tytso@mit.edu>  Thu, 23 Apr 2009 01:35:22 -0400

e2fsprogs (1.41.4-2) unstable; urgency=low

  * Update the debian copyright files to point at the version-specific
    GPL and LGPL files.
  * Update the debhelper compat level to 7
  * Fix a number of filesystem corruption bugs in resize2fs when growing
    or shrinking ext4 filesystems off-line (i.e., when the ext4
    filesystem is not mounted).
  * Clarify tune2fs man page  (Closes: #515693)
  * Add homepage field to the debian control file (Closes: #506279)
  * Fix Hurd compilation problem (Closes: #521602)
  * Debugfs can now set i_file_acl_high via the set_inodes_field command
  * Debugfs will now display a 64-bit file acl block
  * Fix various gcc compilation warnings and other programming cleanups
  * Make sure libuuid closes all file descriptors before starting the
    uuidd daemon.
  * Avoid running e2fsck unnecessarily after doing an online resize
  * Mke2fs -S will now avoid trying to create the journal
  * Update the Czech translation from the translation project.
  * Fix support for external journals (which was broken in e2fsprogs 1.41.4)
  * Fix a compatibility issue with libext2fs info page and makeinfo 4.12
  * Fix a segfault in debugfs when running stat without an open filesystem
  * Teach the blkid library that starting in 2.6.29, ext4 can support
    filesystems without journals.
  * Add error check preventing the reserved_ratio argument to mke2fs and
    tune2fs from being negative.  (Closes: #517015)
  * Add support for tracking the number kilobytes written to the
    filesystem via the superblock field s_kbytes_written

 -- Theodore Y. Ts'o <tytso@mit.edu>  Sun, 19 Apr 2009 23:05:53 -0400

e2fsprogs (1.41.4-1) unstable; urgency=low

  * New upstream release
  * Fix bug which could sometimes cause blkid to return an exit value of
    zero for a non-existent device (Closes: #502541)
  * Fix spelling mistake in Debian changelog (Closes: #502323)
  * Fix blkid to deal with an ext3 filesystem with the test_fs flag
  * Fix debugfs's ncheck output to suppress extra characters at the end
    of the file name
  * Tune2fs now updates the block group checksums after changing the
    filesystem's UUID
  * Speed up tune2fs's inode resizing code so it is no longer vastly
    inefficient for moderate to large filesystems
  * Fix dumpe2fs so it doesn't attempt to print the inline journal
    information on filesystems with an external journal
  * Update the Catalan translation
  * Filter out linux-vdso.so lines when determining the library
    dependencies while building the initial ramdisk (Closes: #503057)
  * Fix e2fsck so an errant INODE_UNINIT flag set in a block group
    doesn't cause e2fsck to abort.
  * E2fsck now distinguishes between fragmented directories and
    fragmented files in verbose mode statistics and in the fragcheck
    report.
  * Avoid double-counting non-contiguous extent-based inodes in the
    verbose mode statistics.
  * E2fsck now leaves slack space when repacking directories so that a
    few new directory entries won't cause leaf nodes to become split
    right away.
  * E2fsck was previously not handling the case of a corrupted interior
    node in the extent tree, and would crash in that case.  It now will
    handle this and related failures robustly.
  * E2fsck problem descriptions involving the journal are no longer
    referred to as "ext3" problems, since ext4 filesystems also have
    journals.
  * Fix a long-standing bug in e2fsck which would cause it to crash when
    replying journals for filesystems with block sizes greater than 8k.
  * Fix a regression in debugfs's logdump command so it works for
    filesystems with 32-bit block numbers.  This was accidentally broken
    when the header files were changed to support the 64-bit block numbers.
  * Fix resize2fs for ext4 filesystems.  Some blocks that that need moving
    when shrinking filesystems with uninit_bg feature would not be
    moved.  In addition, blocks and inode table blocks were not being
    correctly freed when shrinking filesystems with the flex_bg feable,
    which caused resize2fs -M to fail.  Finally, when blocks are moved,
    make sure the uninitialized flag in extents is preserved.
  * Add mkfs.ext4 symlink to the e2fsprogs-udeb package (Closes: #511207)
  * Resize2fs now reserves some extra block when calculating the minimum
    size to shrink the filesystem in case some extent allocation trees
  * Add a "set -e" to uuid-runtime's prerm script to make Lintian happy
  * The blkid library will now recognize btrfs filesystems and swap
    devices currently used by user-level software suspend.
  * tune2fs will not allow changing the inode size for filesystems that
    have the flex_bg feature enabled, since the code currently assumes
    the each block group's portion inode table is located in its own
    block group.
  * Fix tune2fs -I so it won't corrupt ext3/ext4 filesystem configured
    for RAID storage devices.
  * Mke2fs now understands a -U option which allows the UUID to be
    specified for the new filesystem.
  * Mke2fs will now treat devices with exactly 16TB as if they have 16TB
    minus one block, since many users expect ext4 to support 16TB
    devices, and the true maximum size is 16TB-1.
  * E2fsck will now flag filesystems that have an insane s_first_ino
    field in their superblock.

 -- Theodore Y. Ts'o <tytso@mit.edu>  Tue, 27 Jan 2009 11:50:49 -0500

e2fsprogs (1.41.3-1) unstable; urgency=low

  * New upstream release
  * Fix e2fsck so it prints the correct inode number for uinit_bg
    related problems.
  * E2fsck will offer to clear the test_fs flag if the ext4 filesystem
    is available.
  * Fix a file descriptor leak in libblkid
  * Avoid a potential infinite loop in e2fsck when there are disk I/O
    errors while trying to close a filesystem.
  * Fix a potential infinite loop in resize2fs when a bogus new size of
    0 blocks is specified on the command line.
  * Add an early check to see if a device is read-only to avoid lots of
    confusing error messages.
  * Fix debugfs's ncheck command so it prints all of the names of
    hardlinks in the same directories.
  * Fix a bug in libblkid so it correctly detects whether the ext4 and
    ext4dev filesystems are available, so that the ext4dev->ext4
    fallback code works correctly.

 -- Theodore Y. Ts'o <tytso@mit.edu>  Sun, 12 Oct 2008 22:45:34 -0400

e2fsprogs (1.41.2-1) unstable; urgency=low

  * New upstream release
  * Fix e2fsck's automatic blocksize detection.  This fixes a regression
      added in e2fsprogs 1.40.7 where e2fsck's -b option would not
      work if a blocksize wasn't also specified via the -B option.
  * Fix a potential file descriptor leak in libcom_err if the
      application exec's another program.
  * Fixed badblocks output for "badblocks -sw"
  * debugfs: Fix ncheck to print all pathnames for all of the specified inodes
  * Use dietlibc when possible for building e2fsck.static, to reduce the
      size of the static binary.
  * debugfs: Add the ability to specify the hash seed and to specify the
      hash algorithm by name to the "hash" command.
  * Add documentation for the file I/O functions to libext2fs.texinfo.
      (Closes: #484877)
  * Fix a bug in e2fsck where if a translation file is being used and
      e2fsck needs to print problem report with a custom question (such as
      "Run journal anyway?"), the PO file's header would get spewed onto
      the terminal.
  * Update Swedish, Vietnamese, Dutch, Indonesian, German, Czech translations
  * Fixed spelling mistakes in man pages  (Closes: #498100, #498101,
      #498102, #498103)

 -- Theodore Y. Ts'o <tytso@mit.edu>  Thu, 02 Oct 2008 08:54:16 -0400

e2fsprogs (1.41.1-3) unstable; urgency=low

  * badblocks -v will now display the time and percentage complete
      (Closes: #429739)
  * Reordered debian/rules when building udebs to avoid a Lintian warning
  * Fixed dependencies fields in the udeb packages (Closes: #497619)
  * Avoid linking various programs with unneeded libraries
  * Fixed a typo'ed bold font specifier in mke2fs's man page
  * Fixed the pkg-config files so the include directory needed by the
      various libraries is included, and to use Requires.private to
      avoid unnecessary linking of dynamic libraries.
  * Add more historical information to the debian/*.symbol files

 -- Theodore Y. Ts'o <tytso@mit.edu>  Fri, 05 Sep 2008 11:11:03 -0400

e2fsprogs (1.41.1-2) unstable; urgency=low

  * Make sure ext4_swab64() is defined on all platforms (Closes: #497515)
  * Badlocks: Use O_LARGEFILE so it will run on files greater than 2GB

 -- Theodore Y. Ts'o <tytso@mit.edu>  Tue, 02 Sep 2008 09:53:46 -0400

e2fsprogs (1.41.1-1) unstable; urgency=low

  * New upstream release
  * mke2fs and tune2fs now use half-md4 as the default hash algorithm
       In addition the default hash algorithm can be via mke2fs.conf for
       mke2fs, and via a command-line option for tune2fs.
  * Add support for on-line resizing of ext4 filesystems with the
       flex_bg filesystem feature.
  * e2fsck now creates the journal in the middle of the filesystem,
       which can speed up fsync-heavy workloads.
  * Make the blkid library more efficient for devicemapper devices,
       mostly by no longer using the libdevmapper library.
  * Fix various namespace leakages by the libblkid, libe2p and libext2fs
       libraries.
  * Fix support for empty directories in 64k blocksize filesystems.
  * Add supported_features command to debugfs
  * Improve libblkid detection of JFS and HPFS filesystems
  * The test I/O manager is now compiled in by default, but to avoid its
    overhead, it is only enabled when the TEST_IO_FLAGS or TEST_IO_BLOCK
    environment variables are set.
  * Fix filefrag's ideal extent calculation (Closes: #458306)
  * Fix postinstall scripts when the user/group is in LDAP (Closes: #497010)
  * Add Indonesian and update French, Polish, Dutch, German, Sweedish,
       Czech, and Vietnamese Translations.  (Closes: #313697, #401092)
  * Update/clarified man pages
  * Add dpkg-gensymbols support to track ABI changes to the libraries
  * Add lintian overrides for uuid-runtime and libuuid1
  * Remove (no longer needed) lintian overrides for e2fsck-static
  * Add debian/watch file

 -- Theodore Y. Ts'o <tytso@mit.edu>  Mon, 01 Sep 2008 11:30:21 -0400

e2fsprogs (1.41.0-4) unstable; urgency=low

  * mke2fs will issue a warning if mke2fs.conf hasn't been updated and
    the user tries to create an ext3, ext4, or ext4dev filesystem,
    since it depends on the mke2fs.conf file in order to create the
    filesystem properly with the appropriate features.
  * Fix the maximum journal size message in mke2fs and tune2fs to be
    consistent/correct.  (Closes: #491620)
  * Add detection for hfsx filesystem and add label and uuid detection
    for hfs, hfsplus, and hfsx filesystems in libblkid.
  * Fix cosmetic issue in resize2fs when a progress bar doesn't finish
    with a newline for pass 4 (when the inode references are updated).
  * Teach resize2fs to move blocks when extents are present (when
    shrinking a filesystem and/or if resize_inode is not present).
  * Teach resize2fs to work correctly with the uninit_bg when blocks
    need to be moved or allocated.
  * Fix and optimize extent manipulation in libext2fs for resize2fs.
  * Fix "dumpe2fs -i" and "debugfs -i".  (Closes: #495830)
  * Fix resize2fs incorrectly managing directory in-use counts when
    shrinking filesystems and directory inodes need to be moved.
  * Fix spurious e2fsck complaints with i_size with extents and large
    files and preallocated blocks.
  * Make sure the creation timestamp is set by mke2fs and by new inodes
    created by the libext2fs in general.
  * Fix ind/dind/tind statistics when extents are present, and add
    extent tree depth statistics.
  * Add a fragmentation report extended option to e2fsck.
  * Fix blkid cache validation and some possible blkid crashes
    (Closes: #493216)
  * Teach debugfs's htree command to work with extent-based directories.
  * Improve the error message for "tune2fs -I".
  * Fix miscellaneous strings and usage messages pointed out by the
    translators.  (Thanks, translators!)
  * Enforce that mke2fs won't allow features for revision 0 filesystems.
  * Optimize inode table allocation in mke2fs for flex_bg filesystems.
  * Update/clarified man pages
  * Fix minor typo in uuid-runtime's debian package description
  * Wrap debian/copyright files to avoid "line too long" lintian warnings

 -- Theodore Y. Ts'o <tytso@mit.edu>  Sat, 23 Aug 2008 08:56:47 -0400

e2fsprogs (1.41.0-3) unstable; urgency=medium

  * Fix mips-specific FTBFS problem in debian/rules file
  * Synchronize section and priority levels in control file with the
    FTP masters' override file.

 -- Theodore Y. Ts'o <tytso@mit.edu>  Tue, 15 Jul 2008 11:38:59 -0400

e2fsprogs (1.41.0-2) unstable; urgency=medium

  * Don't try to check the group descriptor checksum if the GDT_CSUM
    feature is not present.  (Closes: #490637)
  * Add a new blkid -L option which pretty-prints the currently
    available block devices.  (Closes: #490527)

 -- Theodore Y. Ts'o <tytso@mit.edu>  Sun, 13 Jul 2008 19:18:08 -0400

e2fsprogs (1.41.0-1) unstable; urgency=medium

  * New upstream version
  * Make e2fsck detect corrupted block group descriptors that would
    cause it to relocate inode tables, causing more damage to the
    filesystem, and make it try the backup superblock/block group
    descriptors first.
  * Fix resize2fs to clean up the resize_inode if all of the reserved
    gdt blocks are consumed during an off-line resize.
  * Enable huge_file, dir_nlink, extra_isize feautres for mke2fs and tune2fs.
  * Enable huge_file, dir_nlink, extra_isize, and uninit_bg by default
    in mke2fs.conf.
  * Fix badblocks terminology in man page and program output.
    (Closes: #440983, #440981)
  * Clarify stripe-width and stride-size in mke2fs man page.  (Closes: #487849)
  * mke2fs: Dumb down filesystems for GNU Hurd (Closes: #471977)
  * Add bash-static to the list of shells recommended for e2fsck-static
    (Closes: #490003)
  * mke2fs: Fix flex_bg metadata default layout to avoid a hole between
    the bitmaps and inode tables.

 -- Theodore Y. Ts'o <tytso@mit.edu>  Thu, 10 Jul 2008 17:25:32 -0400

e2fsprogs (1.41~WIP-2008-07-07-1) experimental; urgency=low

  * New upstream version (pre-release for e2sprogs 1.41)
  * Update to indicate compliance with debian policy version 3.8.0.0.
  * Fix e2fsck to not truncate valid extent files that are larger than
    what is supported by indirect files.
  * Add -dbg packages which contain the debugging information.
  * mke2fs: Print a better error message when a device is too big.
    (Closes: #488663)
  * Create external journal devices with a default blocksize of 4k
  * Fix bug in badblocks which caused crash when lots of -t patterns are
    given.  (Closes: #487298)
  * Fix blkid handling of stale entries.  (Closes: #487758, #487783)
  * Update Vietnamese, Polish, French, Spanish, German, Catalan,
    Dutch, Czech translations from the translation project.
  * Fix FTBFS problem on MIPS (Closes: #487675)
  * Fix bug in libuuid1.postinst which would cause it to blow up if
    there were spaces around the equals sign in /etc/adduser.conf.
    (Closes: #487443)
  * Update/clarified man pages.  (Closes: #393313)

 -- Theodore Y. Ts'o <tytso@mit.edu>  Mon, 07 Jul 2008 16:30:43 -0400

e2fsprogs (1.41~WIP-2008-06-17-1) experimental; urgency=low

  * New upstream version (pre-release for e2fsprogs 1.41)
  * New options to badblocks allow it to limit how quickly it reads
    from disk (for background scrubbing) and abort after a finding
    giving a number of errors.
  * Add support for ext4 filesystem features.  (Closes: #388452, #425477)
  * Tune2fs can migrate a filesystem from using 128 byte inodes to
    larger inode sizes so the user can take full advantage of ext4)
  * E2fsck and mke2fs can optionally record an undo log which can be
    replayed by the e2undo program.
  * E2fsck will display a less cryptic message when the last check field
    in the superblock is in the future.  (Closes: #446005)
  * Improve blkid probes for LVM volumes and swap partitions
  * Mke2fs has a much more sophisticated system for controlling the
    parameters of newly created filesystems.  The -t option now is used
    to specify the filesystem type.  See the mke2fs and mke2fs.conf man
    pages for more details.
  * Resize2fs will now print the minimum needed filesystem size if given
    the -P option, and will resize the filesystem to the smallest possible
    size if given the -M option.
  * E2fsck now performs more extensive and careful checks of extended
    attributes stored in the inode.
  * Mke2fs will always make sure that lost+found always has at least 2
    blocks, even for filesystems with very large blocksizes (i.e., 64kb).
  * The debugfs "ls" command now supports the -p option, which causes
    filenames to be printed surrounded by double quotes.
  * Fix a potential off-by-one buffer overflow in e2image
  * The chattr program will now return a non-zero exit code in case of
    failures.
  * This version of e2fsprogs removes support for legacy big-endian
    filesystems and for MASIX filesystems.
  * Add I/O statistics reporting to e2fsck.

 -- Theodore Y. Ts'o <tytso@mit.edu>  Tue, 17 Jun 2008 23:57:08 -0400

e2fsprogs (1.40.11-1) unstable; urgency=low

  * Change mke2fs, tune2fs and resize2fs to use floating point precision
    when calculating the number of reserved blocks.  (Closes: #452639)
  * Update Spanish and Catalan translations.
  * Fix ext2fs_swap{16,32,64} for external applications.  (Closes: #484879)
  * Improve uuid-runtime package description.  (Closes: #483962)
  * Improve e2fsprogs package description.  (Closes: #483023)
  * Add support for detecting ZFS volumes to libblkid.
  * Clarify debugfs man page.  (Closes: #486463)

 -- Theodore Y. Ts'o <tytso@mit.edu>  Tue, 17 Jun 2008 21:59:21 -0400

e2fsprogs (1.40.10-1) unstable; urgency=low

  * Fix a very rare potential data corruption bug in e2fsck's journal
    replay.
  * Updated German, Dutch, Sweedish, and Vietnamese translations.
  * Force blkid to revalidate a device if its mtime is newer than the
    last validation time in the cache.

 -- Theodore Y. Ts'o <tytso@mit.edu>  Wed, 21 May 2008 13:35:12 -0400

e2fsprogs (1.40.9-1) unstable; urgency=low

  * Fix fsck so that if multiple filesystems are being checked in
      parallel, the progress bar for subsequent filesystems will be
      correctly displayed.  (Closes: #432865)
  * Fix fsck -Cn for n!=0 for better Ubuntu boot-time support
  * debugfs: Don't bother using a pager of stdout is not a tty
  * Fix tune2fs and debugfs to correctly parse time strings during
      daylight savings time.  (Closes: #471882)
  * Teach fsck to treat ext4 and ext4 filesystems as ext* filesystems
  * Logsave will now propagate SIGINT and SIGTERM signals to its child
      process.
  * Mke2fs will not allow the illogical combination of the resize_inode
      and meta_bg filesystem features.
  * Use UID/GID ranges from adduser.conf if present, even though we
      don't use adduser to add users/groups.  (Closes: #473179)
  * Updated German, Czech, Dutch, French, Polish, Sweedish, and
      Vietnamese translations.
  * Update/clarified the mke2fs man page

 -- Theodore Y. Ts'o <tytso@mit.edu>  Sun, 27 Apr 2008 00:35:20 -0400

e2fsprogs (1.40.8-2) unstable; urgency=low

  * One more big-endian swap fix needed for resize2fs to work correctly
      with in-inode extended attributes.
  * Fix minor security issues identified in uuidd.
  * Remove e2fsprogs preinstall script which contained stuff not needed
      in well over two stable releases.

 -- Theodore Y. Ts'o <tytso@mit.edu>  Fri, 14 Mar 2008 14:25:54 -0400

e2fsprogs (1.40.8-1) unstable; urgency=low

  * Fix e2image -I so it works on image files which are larger than 2GB.
  * Fix e2fsck's handling of directory inodes with a corrupt size field.
  * Fully fix a resize2fs bug where extended attributes in large inodes
      could get dropped on big-endian systems.
  * Update Czech, Dutch, Polish, Sweedish, and Vietnamese translations.
  * Significantly updated German translation!  Thanks to Philipp Thomas
    from Novell for stepping up to be our new German translation
    maintainer!  (Closes: #302512, #370247, #401092, #412882)
  * Fixed mke2fs man page to document new default inode size.

 -- Theodore Y. Ts'o <tytso@mit.edu>  Thu, 13 Mar 2008 20:00:09 -0400

e2fsprogs (1.40.7-1) unstable; urgency=low

  * New upstream release
  * tune2fs no longer will remove the sparse_super feature, as it is dangerous
  * Update/clarified various man pages
  * Fix bug where large nodes were not getting fully copied when
      shrinking a fileystem using resize2fs.
  * Allow mke2fs and tune2fs to manipulate the large_file feature flag
  * Suppress fsck's warning message about an old-style fstab if the
      fstab file is empty.  (Closes: #468176)
  * E2fsck will no longer clear the large_files feature flag
      automatically when there are no more large files in the system.
  * Fix blkid code to avoid segfaulting when a device mapper volume
      disappears out from under it.
  * Enhance e2fsck's reporting of unsupported filesystem features
  * Fix dumpe2fs command syntax for explicit superblock/blocksize parameters
  * Teach tune2fs to clear the resize_inode feature flag
  * Fix libuuid1 postinstall script to explicitly pass 100 to UID_MIN
      and GID_MIN, to make it clear we are not trying to allocate an
      uid/gid in the globally reserved range.  (Closes: #466929)
  * Fix memory leak in ext2fs_alloc_block()
  * Teach blkid to recognize LVM2 physical volumes
  * Add support to dumpe2fs, mke2fs, and tune2fs for specifying and
      printing the RAID stride and stripe width.
  * Add support for new superblock fields to debugfs's set_super_value command
  * Teach debugfs to print "mostly-printable" xattr strings, such as is
      used by SELinux.
  * Add support in fsck to ignore mounted filesystems when given the -M option
  * Fix uuidd so it creates the pid file with the correct pid number
  * Update Czech, Dutch, Polish, Sweedish, and Vietnamese translations
      from the Translation Project.

 -- Theodore Y. Ts'o <tytso@mit.edu>  Thu, 28 Feb 2008 22:27:39 -0500

e2fsprogs (1.40.6-1) unstable; urgency=low

  * New upstream release
  * Add support for returning labels for UDF filesystems in the blkid
      library.
  * Fix bug in the blkid library where cached filesystems was not being
      flushed when opening USB devices returned the error ENOMEDIUM.
      (Closes: #463787)
  * Add logic to the blkid library to automatically choose whether a
      filesystem should be mounted as ext4 or ext4dev, as appropriate.
  * Allow tune2fs to set and clear the test_fs flag on ext4 filesystems.
  * Document the BLKID_FILE environment variable in the libblkid man page
  * Update Vietnamese and Czech translations from the translation project
  * Fix dependency problem caused by dpkg 1.14.16 (Closes: #436058)
  * Use thread local storage to fix a theoretical race condition if two
      threads try to format an unknown error code at the same time in
      the com_err library.

 -- Theodore Y. Ts'o <tytso@mit.edu>  Sun, 10 Feb 2008 00:06:02 -0500

e2fsprogs (1.40.5-2) unstable; urgency=low

  * Fix debian/control and debian/rules so that they work correctly
    after a change in dpkg-gencontrol's behavior after version 1.14.16
    of dpkg.  This fixes bad version dependencies for comerr-dev,
    uuid-dev and ss-dev. Thanks to Don Armstrong for the explanation and
    Margarity Manterola for a proposed patch. (Closes: #463058)

 -- Theodore Y. Ts'o <tytso@mit.edu>  Wed, 30 Jan 2008 07:17:27 -0500

e2fsprogs (1.40.5-1) unstable; urgency=low

  * New upstream release.
  * Mke2fs will now create new filesystems with 256 byte inodes and the
      ext_attr feature flag by default.  This allows for much better
      future compatibity with ext4 and speeds up extended attributes
      even on ext3 filesystems.
  * Teach mke2fs and tune2fs to set a "test_fs" flag, which indicates
      that it is ok to use the filesystem on in-development kernel
      code (i.e., ext4dev)
  * E2fsck now optimizes non-htree directories by sorting them by inode
      number.
  * Add support for detecting HFS+ and ext4/ext4dev filesystems in blkid
  * Fix blkid's ntfs UUID handling so it is compatible with vol_id
  * Avoid a floating point exception when blkid tries to probe a corrpt
      reiserfs filesystem.
  * Fix potential overflow problem in e2image if the device name is
      too long.
  * Cause e2image to exit immediately with an error message on a disk
      full situation.
  * Fix a minor typos in the resize2fs and uuidd manpages.
  * E2fsck will no longer backup superblocks when the kernel makes
      certain "safe" feature set changes behind the user's back.
  * Fix debugfs's lsdel command so it works on large files
  * Allow a user to undelete an inode with linking to a destination
      directory.
  * Update Swedish translation file from the Translation Project
  * The libuuid1 and uuid-runtime packages requires passwd package, so
      declare it as a dependency.  (Closes: #459403)
  * Fix a FTBFS problem on x86_64 caused by the fact that dietlibc
      doesn't provide llseek on the x86_64.  (Closes: #459614)
  * Don't use dietlibc on platforms that don't support it (Closes: #459475)

 -- Theodore Y. Ts'o <tytso@mit.edu>  Sun, 27 Jan 2008 16:57:34 -0500

e2fsprogs (1.40.4-1) unstable; urgency=low

  * Make sure that programs like tune2fs, when modifying a mounted
      filesystem do not write the backup superblocks with the
      NEEDS_RECOVERY flag, to avoid e2fsck from needlessly forcing a
      full fsck because it thinks the feature flags need to be backed up
      from the master to the backup superblocks.  (Closes: #454926)
  * Improve time-based UUID generation to guarantee uniqueness even when
      UUID's are being generated at very high rates on SMP systems.  To
      do this we use an optional setuid helper daemon (uuidd) which is
      started by libuuid when it is needed.  The uuidd daemon is
      packaged in the (new) uuid-runtime package, which now also includes
      the uuidgen program (which had been previously been included as
      part of the e2fsprogs package).
  * Fix fsck to only treat '#' characters at the beginning of /etc/fstab
      lines as starting a comment.  This avoids spurious warnings printed
      for filesystems such as fuse that often use '#' as part of the
      filesystem specifier (i.e., wdfs#https://dav.hoster.com/foo).
  * Enhance the blkid program to pretty-print control and meta
      characters to avoid garbage filesystem labels from screwing up the
      user's terminal
  * Fix potential integer overflows passed to malloc() in resize2fs
  * Update Dutch, Polish, and Vietnamese translations from the
      Translation Project.  Remove the Rwandan translation upon advice
      of the Translation Project.
  * Fix cross-compilation support for non-Linux architectures
        (Closes: #451172, #437720)
  * Clarified and improved man pages (Closes: #444883, #441872)
  * Fix potential divide by zero error when libblkid tried probing an
      invalid FAT filesystem.
  * Make error_message() in libcom_err DTRT when when a 64-bit sign-extended
      error code is passed to it.
  * Build the e2fsck-static package so that e2fsck.static will not use
      TLS and hence will run correctly on back-level Debian systems
      using a 2.4 Linux kernel.  (Closes: #458017)

 -- Theodore Y. Ts'o <tytso@mit.edu>  Mon, 31 Dec 2007 22:40:42 -0500

e2fsprogs (1.40.3-1) unstable; urgency=medium

  * New upstream release
  * libext2fs: Add checks to prevent integer overflows passed to
      malloc().  Fixes security issue related to Xen's pygrub: CVE-2007-5497
  * libss: Fix parallel build failure
  * e2fsprogs: fix blkid whole-disk scanning heuristics
  * libext2fs: Fix a corner case bug in ext2fs_unlink
  * fix check_mntent_file() to pass mode for open(O_CREAT)
  * Fix errors in test_ss.c so it can be an example application and test case
  * e2image in raw-mode appends an extra byte to image-file
  * Fix typo in the summary section of the blkid man page
  * mke2fs: Change usage message to use -E instead -R, which is deprecated
  * libblkid: recognize squashfs filesystems on BE systems.
  * libblkid: detect squashfs
  * e2fsck: backup superblocks if key constants have changed
  * e2fsck: update the backup superblocks if the feature bitmasks are changed
  * ext2fs_dblist_dir_iterate: Fix ABORT propagation logic
  * libblkid: Add more magic numbers that might mean there is a FAT filesystem
  * e2fsck: Don't mark the filesystem invalid because of time errors
  * Work around lame Ubuntu init scripts / installer bugs
  * fsck: Ignore /etc/fstab entries for bind mounts
  * e2fsck: If the superblock is corrupt, automatically retry with the backup sb
  * Don't crash if s_inode_size is zero
  * Use sscanf instead of atoi when parsing e2fsck options
  * Add Catalan translation and update Spanish, French, and Dutch
      translations from the Translation Project.  (Closes: #411562)
  * Fix typo and clarify the uuidgen man page
  * Make sure $prefix/etc is created before installing mke2fs.conf
  * e2fsck: Allow i_size to be rounded up to the size of a VM page
  * Fix a bug in ext2fs_initialize() which causes mke2fs to fail while
       allocating inode tables for some relatively rare odd disk sizes.
  * Fix big-endian byte-swapping bug in ext2fs_swap_inode_full()

 -- Theodore Y. Ts'o <tytso@mit.edu>  Wed, 05 Dec 2007 20:04:28 -0500

e2fsprogs (1.40.2-1) unstable; urgency=low

  * New upstream release
  * e2fsck: Fix salvage_directory when the last entry's rec_len is too big
  * Update Turkish, Polish, Dutch, and Vietnamese PO files from the
      Translation Project
  * Fix a bug which would cause e2fsck segfault on very badly damaged
      filesystems
  * Update tune2fs man page to include more discussion of reserved
      blocks (Addresses Ubuntu Launchpad bug #47817)

 -- Theodore Y. Ts'o <tytso@mit.edu>  Thu, 12 Jul 2007 22:18:51 -0400

e2fsprogs (1.40.1-1) unstable; urgency=low

  * New upstream release
  * Clarify mk_cmds' error reporting
  * e2fsck: Detect recursive loops in @-expansions
  * Compile the default mke2fs.conf into mke2fs program
  * Fix bogus strip permission errors when building under Debian
  * Update Vietnamese, French, and Dutch PO files from the Translation Project
  * Fix bug which could cause libblkid to loop forever (Closes: #432052)

 -- Theodore Y. Ts'o <tytso@mit.edu>  Sun,  8 Jul 2007 20:25:08 -0400

e2fsprogs (1.40-1) unstable; urgency=low

  * New upstream release
  * Remove RFC-4122 logic from Debian build rules (Closes: #407107)
  * Fix com_err.texinfo so that the install-info command will remove
      the com_err info file from the /usr/share/info/dir file when the
      comerr-dev package is removed and purged (Closes: #401711)
  * Fix divide-by-zero error in blkid's NTFS proving logic
  * Add new blkid -g option which causes the blkid cache to be garbage
      collected
  * libblkid: Fix bug which could cuase bid_type to be corrupted
  * mke2fs: Add santy check to make sure inode_size * num_inodes isn't too big
  * Fix additional Coverity bugs in mke2fs and e2fsck
  * Improve sanity check in e2fsck's algorithm for finding a backup superblock
  * Fix e2fsck get_size logic so that it will work with the Linux floppy
      driver (Closes: #410569)
  * Fix error checking of badblock's last-block and start-block arguments
      (Closes: #416477)
  * e2fsck: avoid writing overwriting the backup superblocks until the
      master superblock is confirmed to be sane
  * Make the blkid library more paranoid about concluding a partition
      contains a NTFS filesystem.  (Addresses Launchpad Bug: #110138)
  * Enhance e2fsck so it will recreate the ext3 journal if the original
      journal inode was cleared to due being corrupt
  * Fix e2fsck so that if the backup journal information is used, that
      this is written out to the journal inode
  * Make e2fsck check all of the blocks in the journal inode for validity
  * blkid: Add support for detecting LUKS encrypted partitions
  * e2fsck: added sanity check for xattr validation
  * Fix byte-swapping bug for filesystems with large inodes
  * Clarify the copyright licenses used by the various libraries in COPYING
  * Remove RFC-4122 from upstream (Closes: #407107)
  * Fix info-dir line which prevented install-info from removing
      com_err entry from from /usr/share/info/dir when the comerr-dev
      package is purged (Closes: #401711)

 -- Theodore Y. Ts'o <tytso@mit.edu>  Sun, 29 Jun 2007 22:40:27 -0400

e2fsprogs (1.39+1.40-WIP-2007.04.07+dfsg-2) unstable; urgency=low

  * Allow the journal to up to 10,240,000 blocks
  * Fix blkid library to recognize MD 0.90 superblock on little endian
      systems
  * Fix blkid library to report the correct UUID from MD superblocks
  * Fix signed vs. unsigned problem in debugfs' setb/testb/freeb commands
  * Enhance debugfs's date parser so it acccepts integer values
  * Fix e2fsck's pass1c accounting so it doesn't terminate too early
      if a file with multiply claimed blocks is hard linked. or not at
      all if the root directory contains shared blocks
  * Enhance debugfs so it can modify the block group descriptors using
      the command set_block_group_descriptor
  * Improve e2fsck's reporting of I/O errors so it's clearer what it
      was trying to do when an error happens
  * Fix a bug in how e2fsprogs byte swaps inodes containing fast
      symlinks that have extended attributes.
  * Fix potential file descriptor leak in ext2fs_get_device_size()
  * Fix minor typo in e2fsck.conf.5 man page
  * Cleanup udeb dependency (Closes: #419605)
  * Rebuilding with libdevmapper 1.02.1 (Closes: #421022 and #421668)
  * Add dependency on comerr-dev to ss-dev (Closes: #408352)
  * Make mke2fs use sane defaults when /etc/mke2fs.conf doesn't exist
  * Fix mke2fs and debugfs to support large (> 16 bit) uid's and gid's
  * Fix spelling typo in debian package description for libblkid1
    (Closes: #399155)
  * Remove -WIP language from the debian copyright file.  (Closes: #415560)
  * Remove check in e2fsck which required EA's in inodes to be sorted
    (We should get this back-ported to the stable branch since
    filesystems with large inodes will have EA's erroneously
    removed, which will for example toast an SELinux system.)

 -- Theodore Y. Ts'o <tytso@mit.edu>  Sun,  6 May 2007 19:44:35 -0400

e2fsprogs (1.39+1.40-WIP-2007.04.07+dfsg-1) unstable; urgency=low

  * Add libreadline.so.5 support to libss.
  * Impove badblocks -n/-w exclusive usage message.
  * Add debugging code (via the COMERR_DEBUG env. variable) to the
      com_err library
  * Fix dump_unused segfault in debugfs when a filesystem is not open
  * Add versioned dependency in Debian's shlibs for libblkid.
      (Closes: #413208)
  * Fix memory leak in blkid library.  (Closes: #413661)
  * Let the debugfs lcd command work even if a filesystem is not open
  * Fix large number of miscellaneous Coveriy bugs.  (None were
      security-security).
  * Fix e2fsck to clear i_size for special devices with a bogus i_blocks
      field on the first pass.
  * Fix e2fsck to set the file type of the '..' entry when connecting
      a directory to lost+found.
  * Enhance e2fsck to recover directories whose modes field were
      corrupted to look like special files.
  * Allow debugfs to dump > 2GB files.  (Closes: #412614)
  * Misc. man page cleanups.  (Closes: #379695)
  * Fix resize2fs parsing of size parameter (Closes: #408298)
  * Fix infinite loop in e2fsck on really big filesystems (Closes: #411838)
  * Fix memory leak in ext2fs_write_new_inode()
  * Add support for using a scratch files directory to reduce e2fsck's
      memory utilization on really big filesystems.

 -- Theodore Y. Ts'o <tytso@mit.edu>  Sat,  7 Apr 2007 10:38:40 -0400

e2fsprogs (1.39+1.40-WIP-2006.11.14+dfsg-1) unstable; urgency=low

  * Fix spurious error from e2fsck -c and mke2fs -c caused by the fix
    to #386475.
  * Add dirhash signed/unsigned hint to superblock.  (Closes: #389772)
  * Allow unix_io offsets greater than 2 gigabytes
  * Make sure mk_cmds and compile_et work even in strange locales
  * Fix type-punning bug which caused dumpe2fs to crash on the Arm platform
    (Closes: #397044)
  * Add explanatory message to badblocks that -n and -w are mutually
    exclusive.  (Closes: #371869)
  * New +dfsg source tarball that has useful documentation REALLY
    removed to satisfy the DFSG License Nazi's.  (Closes: #390664)

 -- Theodore Y. Ts'o <tytso@mit.edu>  Tue, 14 Nov 2006 23:45:34 -0500

e2fsprogs (1.39+1.40-WIP-2006.10.02+dfsg-2) unstable; urgency=low

  * Add failsafes against duplicate UUID generation caused by threads
  * Fix potential e2fsck -n crash caused by corrupt htrees
  * Reorder the library line for static linking, to fix undefined
    references to pthreads on amd64.  (Closes: #393680)
  * Fix mke2fs's error checking when creating revision 0 filesystems.
    (Closes: #392107)

 -- Theodore Y. Ts'o <tytso@mit.edu>  Sun, 22 Oct 2006 00:19:44 -0400

e2fsprogs (1.39+1.40-WIP-2006.10.02+dfsg-1) unstable; urgency=low

  * New +dfsg source tarball that has useful documentation removed to
    satisfy the DFSG License Nazi's.  (Closes: #390664)
  * Remove dependency on e2fsprogs from the e2fsck-static package
    (Closes: #383521)
  * Fix badblocks interpretation of its first optional argument (last-block)
    (Closes: #386475)

 -- Theodore Y. Ts'o <tytso@mit.edu>  Tue,  3 Oct 2006 23:36:05 -0400

e2fsprogs (1.39+1.40-WIP-2006.10.02-2) unstable; urgency=low

  * Build using the sid version of libc, not experimental!

 -- Theodore Y. Ts'o <tytso@mit.edu>  Mon,  2 Oct 2006 21:43:44 -0400

e2fsprogs (1.39+1.40-WIP-2006.10.02-1) unstable; urgency=low

  * Previous NMU acknowledged (Closes: #388718)
  * Fix debugfs to print unsigned values for EA's
  * Minor man page fixes (Closes: #373004, #369761)
  * Allow the default inode size to be specified in mke2fs.conf
  * Require mke2fs -F -F for really dangerous operations
  * Add Vietnamese translation
  * Update French and Dutch translations
  * Fix debugfs coredump when lsdel is run without an open filesystem
    (Closes: #378335)
  * Fix spelling error in e2fsck output
  * Fix overflow problems when the number of inodes and blocks is
    close to 2**32-1
  * Add GFS/GFS2 support to the blkid library.
  * Fix blkid support of empty FAT filesystem labels
  * Avoid recursing forever due to symlinks in /dev by the blkid library
  * Fix bogus error messages from resize2fs caused by the filesystem
    not containing a resize inode.  (Closes: #380548)
  * Fixed device-mapper probing (it was failing due to an extra '/dev' being
    added to the device pathname)
  * Make sure the default minimum size journal is big enough to support
    on-line resizing.
  * Add a versioned build-dep on texi2html (Closes: #389554)
  * Remove useful UUID specification thanks to License Nazi's (Closes: #390664)

 -- Theodore Y. Ts'o <tytso@mit.edu>  Mon,  2 Oct 2006 13:04:27 -0400

e2fsprogs (1.39-1.1) unstable; urgency=low

  * Non-maintainer upload
  * Added -pthreads to devmapper libraries (Closes: #388718)

 -- Ben Hutchings <ben@decadent.org.uk>  Sat, 30 Sep 2006 12:49:47 +0100

e2fsprogs (1.39-1) unstable; urgency=low

  * New upstream version
  * Fix debugfs's dump_unused command so it will not core dump on
    filesystems with a 64k blocksize
  * Clarified and improved man pages, including spelling errors
    (Closes: #368392, #368393, #368394, #368179)
  * New filesystems are now created with directory indexing and
    on-line resizing enabled by default
  * Fix previously mangled wording in an older Debian changelog entry
  * Fix doc-base pointer to the top-level html file (Closes: #362544, #362970)

 -- Theodore Y. Ts'o <tytso@mit.edu>  Mon, 29 May 2006 11:07:53 -0400

e2fsprogs (1.38+1.39-WIP-2006.04.09-2) unstable; urgency=low

  * Resize2fs automatically detects the previously used RAID stride
    parameter so that resized filesystems can be more optimally laid
    out for RAID filesystems.
  * Fix mke2fs -cc and e2fsck -cc (Closes: #366017)
  * Fix initrd script to fix failure with 2.4 kernels (Closes: #364516)
  * Mke2fs now uses an improved layout for RAID filesystems when the
    stride parameter is specified.
  * Fix the debugfs commands htree_dump, dx_hash, and list_dir so they
    print a usage message when an illegal option character is given.
  * Speed up mke2fs and e2fsck by writing inode and block bitmaps in one pass
  * Fix filefrag to be 32-bit clean by using unsigned long instead of
    a signed integer for block numbers.
  * Fix a bug in the e2p library which could cause dumpe2fs to
    (rarely) fail to print out the journal or hash seed UUID.
  * Fix memory leak in e2fsck's error paths.
  * Fix comerr-dev's doc-base pointer to the top-level html file

 -- Theodore Y. Ts'o <tytso@mit.edu>  Sun, 14 May 2006 18:09:20 -0400

e2fsprogs (1.38+1.39-WIP-2006.04.09-1) unstable; urgency=low

  * Update config.guess and config.sub to latest version (2006-02-23) from FSF
  * Update French, Dutch, Polish, Swedish, and Turkish translations
  * Fix asm/types.h type conflicts on AMD64 to fix FTBFS problems.
      (Closes: #360661, #360317)
  * Fix bug which caused mke2fs -j to fail with an EBUSY error.  (Closes
      #360652)

 -- Theodore Y. Ts'o <tytso@mit.edu>  Sun,  9 Apr 2006 23:04:15 -0400

e2fsprogs (1.38+1.39-WIP-2006.03.29-2) unstable; urgency=low

  * Added missing build dependency on libdevmapper-dev.  (Closes: #360046)

 -- Theodore Y. Ts'o <tytso@mit.edu>  Thu, 30 Mar 2006 12:33:30 -0500

e2fsprogs (1.38+1.39-WIP-2006.03.29-1) unstable; urgency=low

  * Add udeb: lines to the Debian's shlibs files (Closes: #356293)
  * Enhance dumpe2fs to print the size of the journal
  * Fix e2sprogs so that it is 32-bit clean on x86 platorms.
  * Fix mklost+ound so that it creates a full-sized directory on 4k and
    larger block sizes.
  * Add mke2fs.conf coniguration file to conigure mke2fs's defaults
  * Add devmapper support to the blkid library.
  * E2fsck, resize2fs and mke2fs will now open the filesystem device in
    exclusive mode
  * Fix documentation and man pages.  (Closes: #351268, #357951, #347295,
    #316040)
  * Cix "mke2fs -O resize_inode" for very large filesystems (Closes: #346580)
  * Add on-line resizing support into resize2fs
  * Fix blkid's handling of verification timeouts when the system clock is
    insane
  * Fix library Makefiles so they work with GNU make 3.81 as well as GNU
    make 3.80.
  * Enhance the blkid library to display the uuid of external journals for
    ext3 filesystems
  * Enhance e2fsck so it will fix the external journal hint in the
    superblock if it is out of date.
  * Fix debugfs's icheck to correctly report the owner of an EA block
  * Update Sweedish translation
  * Add a configuration parameter to e2fsck.conf to control whether or not
    filesystem checks are done when the system is running on battery power.
  * Print an explanation when skipping a check due being on battery
    (Closes: #350306)
  * Update French translation (Closes: #341911, #300871, #316604, #316782,
     #330789)

 -- Theodore Y. Ts'o <tytso@mit.edu>  Wed, 29 Mar 2006 20:37:27 -0500

e2fsprogs (1.38+1.39-WIP-2005.12.31-1) unstable; urgency=medium

  * New upstream version
  * Update profile library code base
    - Allow tag and section names to have quoted strings
    - Make the profile library support reading files in a conf.d directory
    - Slightly change the parser to support comments at the end of all lines
    - Add syntax error reporting
    - Simplify profile code
    - Add E2FSCK_CONFIG environment variable which overrides where to
      find /etc/e2fsck.conf
    - Make e2fsck's filesystem problem handing configurable
    - Fix FTBFS bug if comerr-dev is not installed.  (Closes: #345519)
  * Update Dutch, Polish, and Swedish translations.  (Closes: #343149)
  * Fix a fd leak across an exec in libuuid.  (Closes: #345832)
  * Address override file disparities
  * Make urgency be medium to accelerate a workaround to Debian's buggy
    initscripts (See Debian bugs: #343662, #343645)

 -- Theodore Y. Ts'o <tytso@mit.edu>  Fri,  6 Jan 2006 21:41:06 -0500

e2fsprogs (1.38+1.39-WIP-2005.12.10-2) unstable; urgency=low

  * Make resize2fs expand or truncate a file containing a filesystem.
    (Closes: #271607)
  * Add support for lib64ext2fs-nopic.a for the mips architecture
    (Closes: #329074)
  * Deal with the fact that Debian's boot sequence bogusly doesn't set the
    time correctly until very late in the boot process; so if the
    superblock's last mount or write time is in the future, don't treat
    this as a fatal error.  (Closes: #343662, #343645)
  * Move the blkid and uuidgen binaries out of libblkid1 and libuuid1 and
    into the e2fsprogs package to support soname transitions and
    simulaneous installs of multiarch flavors to coexist.  (It's not worth
    creating two whole new packages for two separate binaries, so we just
    fold them into e2fsprogs.)  (Closes: #330737, #330736)
  * Optionally allow the user to interrupt e2fsck "safely" during a boot
    sequence without causing the boot scripts to abort.  (Closes: #150295)
  * Update and clarify man pages (Closes: #312515)

 -- Theodore Y. Ts'o <tytso@mit.edu>  Sat, 31 Dec 2005 01:05:35 -0500

e2fsprogs (1.38+1.39-WIP-2005.12.10-1) unstable; urgency=low

  * Update and clarify man pages (Closes: #329859, #322188, #316811)
  * Fix bug creating external journals on big-endian machines.
  * Detect if the superblock's last mount time or last write time is in
    the future, and offer to fix it if this is the case (Closes: #327580)
  * Add new debugfs command, set_current_time which sets the time used to
    update the filesystems's time fields.
  * Fix display bug in badblocks -sw when printing the "done" message.
    (Closes: #322231)
  * Improve blkid's FAT/VFAT filesystem detection code so that it can find
    labels stored the root directory and to be more correct/paranoid.
  * Add support to extract iso9660 label information to the blkid library.
  * Add support to detect the reiser4 filesystem to the blkid library.
  * Add support for detecting software suspend partitions to the blkid library.
  * Fix the blkid library to notice when an ext2 filesystem is upgraded to
    ext3.
  * Fix debugfs's set_inode_field so that successfully sets the i_size field
  * Updated Dutch translation
  * E2fsck will stop and print a warning if the user tries running a
    read/write badblocks test on a read-only mounted root filesystem.
  * Add resize2fs and badblocks to the e2fsprogs udeb
    (Closes: #290429, #310950)
  * Avoid trying to mount the root device if it is an NFS device.
    (Closes: #310428)

 -- Theodore Y. Ts'o <tytso@mit.edu>  Sat, 10 Dec 2005 22:49:47 -0500

e2fsprogs (1.38-2) unstable; urgency=low

  * Previous NMU acknowledged (Closes: #317862, #320389)
  * Fix debugfs's set_inode_fields command so it doesn't silently fail
    when setting certain inode fields.
  * Fix e2fsck from segfaulting on disconnected inodes that contain one or
    more extended attributes.  (Closes: #316736, #318463)
  * Allow mke2fs and tune2fs to take fractional percentages to the -m
    option in mke2fs and tune2fs.  (Closes: #80205)
  * Fix a compile_et bug which miscount the number of error messages if
    continuations are used in the .et file, and fix compatibility problems
    with MIT Kerberos 1.4
  * Add extra sanity checks to protect users from unusual cirucmstances
    where /etc/mtab may not be sane, by checking to see if the device is
    reported busy (works on Linux 2.6) kernels.  (Closes: #319002)
  * Fix use-after-free bug in e2fsck when finishing up the use of the
    e2fsck context structure.

 -- Theodore Y. Ts'o <tytso@mit.edu>  Sun, 21 Aug 2005 23:35:29 -0400

e2fsprogs (1.38-1.1) unstable; urgency=low

  * NMU for RC bug durring bug squishing party
  * Fix for changes to texi2html, patch by Matt Kraai
    (Closes: #317862, #320389)
  * version build-depend on texi2html, won't work with older one anymore

 -- Blars Blarson <blarson@blars.org>  Fri,  5 Aug 2005 04:46:54 +0000

e2fsprogs (1.38-1) unstable; urgency=low

  * New upstream version
  * Fix ia64 core dump bug caused by e2fsprogs running afoul of C99 strict
    type aliasing rules on newer gcc compilers.  (Addresses Red Hat
    Bugzilla ##161183.)
  * Fix minor typo's in tune2fs man page.
  * Mke2fs will refuse to create filesystems greater than 2**31-1 blocks,
    unless forced, to avoid kernel bugs that still need to be fixed as
    of this release.
  * Update French, Dutch, Polish, Swedish, and Turkish translations.

 -- Theodore Y. Ts'o <tytso@mit.edu>  Wed, 30 Jun 2005 20:02:42 -0400

e2fsprogs (1.37+1.38-WIP-0620-1) unstable; urgency=low

  * Update and clarify man pages.
  * Clarify and clean up e2fsck's problem descriptions
  * Add Dutch translation, and update French, Polish, Swedish, and
    Turkish translation.
  * mke2fs and badblocks will check to see if the device appears to be
    busy and abort if so; this feature only works on Linux 2.6 systems.
    (Closes: #308594)
  * Fix filefrag so that it works on 64-bit platforms where the size of
    an integer != the size of a long.  (Closes: #309655)
  * Change the default journal size to be bigger for larger filesystems,
    given modern memory sizes.
  * Fix com_err library so it is compatible with MIT krb5 1.4.

 -- Theodore Y. Ts'o <tytso@mit.edu>  Mon, 20 Jun 2005 17:11:29 -0400

e2fsprogs (1.37+1.38-WIP-0509-1) unstable; urgency=low

  * Make the blkid library much more efficient when a new device is added
    on systems with a huge number of disks.
  * Fix handling of the PAGER and SS_READLINE_PATH environment variables
    in the ss library, and the TEST_IO_* environemnt vaiables for the
    test_io io_manager, which was accidentally broken in 1.37-1.
  * Fix libblkid's recognition of cramfs filesystems, and add support for
    cramfs labels.
  * Fix filefrag to give correct results when the first block found is an
    indirect block.  (Closes: #307607)
  * Fix debugfs seg fault when the stat command is given and a filesystem
    is not open.
  * Improve environment variable paranoia checks.
  * Fix e2fsck's handling of multiply claimed blocks involving the resize
    inode.
  * When determining the libraries needed for the initrd, unset LD_PRELOAD
    and LD_LIBRARY_PATH and filter out libraries found in
    /etc/ld.so.preload.  (Closes: #304003)
  * Update Swedish translation, and added translation for Rwanda.
  * Minor man page spelling/typo fixes.  (Closes: #304591, #304592,
    #304594, #304597, #304593)

 -- Theodore Y. Ts'o <tytso@mit.edu>  Mon,  9 May 2005 09:10:20 -0400

e2fsprogs (1.37-2) unstable; urgency=low

  * Fix filefrag so that it works non ext2/3 filesystems again.
    (Closes: #303509)
  * Make sure we include stdlib.h to fix a core dump bug in mke2fs on the
    IA64 architecture (or other platforms where sizeof(ptr) > sizeof(int))
    (Closes: #302200)
  * Add missing return values so that we don't return garbage in certain
    error cases in ext2fs_write_new_inode() and ext2fs_read_int_block().
  * Fix minor spelling typo in the mke2fs man page
  * Avoid doing the LOW_DTIME checks if the superblock last mount time
    indicates that the system clock may not be set correctly.
  * Add further paranoia checks to the blkid, ext2fs, and ss libraries to
    make them safe to call from setuid or setgid applications.

 -- Theodore Y. Ts'o <tytso@mit.edu>  Sat,  9 Apr 2005 11:08:04 -0400

e2fsprogs (1.37-1) unstable; urgency=low

  * New upstream release.
  * Fixed a bug in e2fsck so it would notice if a file with an extended
    attribute block was exactly 2**32 blocks, such that i_blocks wrapped
    to zero.
  * Fixed a bug in filefrag which caused it to falsely report a
    discontinuity when there are one or more unallocated blocks at the
    beginning of a file.
  * Fix the missing translations (caused by a bug in the gen-tarball
    script).  (Closes: #296769)
  * Add support in e2fsck and debugfs for extended attributes in inodes.
  * Fix the missing translations (caused by a bug in the gen-tarball script).
    (Closes: #296769)
  * Force compile_et and mk_cmds to use /usr/bin/awk so that we will work
    on any Debian system regardless of which version of awk is installed.
    (Closes: #299341)

 -- Theodore Y. Ts'o <tytso@mit.edu>  Thu, 21 Mar 2005 22:31:08 -0500

e2fsprogs (1.36release-1) unstable; urgency=low

  * New upstream release.
  * Make filefrag print the first and last blocks when in verbose mode.
  * Drop sparc assembly bitops; it's less efficient than gcc 3.4's
    generated code, and it triggers compiler warnings on sparc 64.
    (Closes: #232326)

 -- Theodore Y. Ts'o <tytso@mit.edu>  Fri,  4 Feb 2005 20:58:35 -0500

e2fsprogs (1.36rc5-1) unstable; urgency=low

  * Make blkid -t work more consistently even when the cache file is not
    available or set to /dev/null.  (Closes: #292425)
  * Don't ever use a blocksize greater than 4k, since not all 2.6 kernels
    will support this.
  * Fix bug where mke2fs would not correctly create filesystems greater
    than 4TB.
  * Fix e2fsck so it won't delete symlinks that contain an extended
    attribute after the ext_attr feature flag has been cleared.
  * Fix e2fsck's resize inode handling in some additional corner cases.

 -- Theodore Y. Ts'o <tytso@mit.edu>  Thu, 27 Jan 2005 22:44:31 -0500

e2fsprogs (1.36rc4-1) unstable; urgency=low

  * Fix a bug in resize2fs where we don't release the blocks belonging to
    the old inode table blocks when we move the inode table.
    (Closes: #290894)
  * Make sure that we don't write garbage when writing a large inode.
  * Check NTFS ahead of other filesystems since Windows doesn't always
    clearing enough of the partition to avoid false positives with older
    filesystems.  (Closes: #291990)
  * E2fsck now checks the summary filesystem accounting information, and
    if any of the information is obviously wrong, it will force a full
    filesystem check.  (Closes: #291571)
  * Clarified and updated tune2fs and blkid man pages
  * Fix e2fsck to not complain when the resize_inode feature is enabled,
    s_reserved_gdt_blocks is zero, and there is no DIND block allocated in
    the resize inode.
  * Fix blkid -t to display all devices that match the specified criteria,
    not just the first one.  (Closes: #290530)
  * Add support for the blkid library to recognize Oracle ASM volumes.
  * Add set_super_value jnl_blocks[] in debugfs.
  * Fix the filefrag program so that it works correctly with sparse files.
  * Fix portability problems with FreeBSD, Solaris, and Intel C++ 8.1.
  * Add support for FreeBSD and Lites as OS Creator values.

 -- Theodore Y. Ts'o <tytso@mit.edu>  Wed, 26 Jan 2005 10:22:02 -0500

e2fsprogs (1.36rc3-2) unstable; urgency=low

  * Remove debugging printf's from e2image's -s code.

 -- Theodore Y. Ts'o <tytso@mit.edu>  Wed, 19 Jan 2005 02:25:53 -0500

e2fsprogs (1.36rc3-1) unstable; urgency=low

  * New upstream release
  * Update Italian, French, and Turkish translations
  * Fixed file descriptor leak in the filefrag program
  * Add -s option to e2image which scrambles directory entries when making
        raw image files
  * Make sure e2fsck doesn't crash if /proc/acpi/ac_adapter does not
        exist
  * Added Solaris, FreeBSD portability fixes

 -- Theodore Y. Ts'o <tytso@mit.edu>  Wed, 19 Jan 2005 00:33:31 -0500

e2fsprogs (1.36rc2-1) unstable; urgency=low

  * New upstream release
  * Update Italian translation
  * Add support for swap partition labels and uuid's

 -- Theodore Y. Ts'o <tytso@mit.edu>  Tue, 11 Jan 2005 14:12:17 -0500

e2fsprogs (1.36rc1-1) unstable; urgency=low

  * Fix a FTBFS bug for amd64/gcc-3.0 (Closes: #289133)
  * Minor man page clarifications.  (Closes: #273679)
  * Add support for online resizing via the resize inode.
  * Badblocks will now correctly display block numbers greater than
        999,999,999 in its progress display.
  * tune2fs will not allow the user from setting a ridiculous number of
        reserved blocks which would cause e2fsck to assume the superblock
        was corrupt.  E2fsck's standards for what is a ridiculous number
        of reserved blocks has also been relaxed to 50% of the blocks in
        the filesystem.
  * The blkid library will return vfat in preference to msdos, and ext3 in
        preference to ext2 (if the journalling flag is set) so that mount
        will do the right thing.  (Closes: #287455)
  * The fsck program will now accept an optional filedescriptor argument
        to the -C option.
  * Mke2fs will now use the -E option for extended options; the old -R
        (raid options) option is still accepted for backwards compatibility.
  * Fix a double-free problem in resize2fs.  (Red Hat Bugzilla #132707)
  * Mke2fs will now accept a size in megabytes or gigabytes (via "32m" or
        "4g" on the command line) if the user finds this more convenient
        than specifying a block count.
  * Fix an obscure, hard-to find bug in "e2fsck -S" caused by an inode
        cache conherency problem.
  * Debugfs now supports a new command, set_inode_field, which allows a
        user to manually set a specific inode field more conveniently, as
        well as set entries in the indirect block map.
  * Debugfs's set_super_value command has been enhanced so that the user
        can set most superblock fields, including the date/time fields and
        some of the more newsly added superblock fields.
  * E2fsprogs programs now accept an offset to be passed to the file
        specifiers, via the syntax: "/tmp/test.img?offset=1024"
  * E2fsprogs will now accept blocksizes up to 65536; kernel support on
        the x86 doesn't exist, but it is useful on other architectures.
  * Fix bug in debugfs where kill_file would lead to errors when deleting
        devices and symlinks.  (Sourceforge Bugs #954741 and #957244)
  * Fix bug in the blkid library when detecting the ocfs1 filesystem
  * Updated Italian translation file
  * E2fsck will now recover from a journal containing illegal blocks.

 -- Theodore Y. Ts'o <tytso@mit.edu>  Fri,  7 Jan 2005 20:22:36 -0500

e2fsprogs (1.35-9) unstable; urgency=low

  * Minor man page clarifications.  (Closes: #273679)

 -- Theodore Y. Ts'o <tytso@mit.edu>  Tue, 28 Sep 2004 10:29:29 -0400

e2fsprogs (1.35-8) unstable; urgency=low

  * Remove double "//" when listing attributes in the root directory or
       when there is a trailing '/' in the directory name.  (Closes: #272943)
  * Make sure the configure files are newer than configure.in the
       debian/rules file so that a dpkg-source created patch won't
       trigger an attempt rebuild of the configure script.
       (Closes: #272558, #273242)
  * Make sure /usr/lib/e2initrd_helper is in the e2fsprogs package.
       (Closes: #272698, #272728, #273161, #273163)
  * Only use blocksizes > 4k on Linux 2.6 and newer systems.  (Closes: #271064)

 -- Theodore Y. Ts'o <tytso@mit.edu>  Sat, 25 Sep 2004 07:37:52 -0400

e2fsprogs (1.35-7) unstable; urgency=low

  * Make sure "done" gets correctly translated in badblocks(8), and update
      French translation (Closes: #252836)
  * Always build the fsck wrapper on Debian systems (Closes: #248050)
  * Filter out linux-gate.so, which is a pseudo entry for the 32->64bit
      translation for amd64 systems, in the initrd creation script.
      (Closes: #253595)
  * Change the initrd scripts to be use a helper program which avoids
       needing to mount the root filesystem and use awk to query the
       /etc/fstab file.  (Closes: #247775)
  * Add support for the ocfs2 filesystem to the blkid library.
  * Various portability fixes for Hurd and FreeBsd, as well as
        removing XSI:isms.  (Closes: #256669, #264630, #269044, #255589)
  * Update config.guess and config.sub from the FSF.
  * Minor manual page clarifications (Closes: #268148)
  * Fix write ordering problems to make e2fsck more robust in the face
       of system crashes while replaying the journal, etc.
  * Fix debugging printf in resize2fs.  (Closes: #271605)
  * Add debugfs -d option to use a separate source of data blocks when
       reading from an e2image file.
  * Add e2image -I option which allows the e2image metadata to be
       installed into a filesystem.
  * Change e2fsck to accept directories greater than 32MB.
  * Add test_io mechanisms to abort after reading or writing to a
       particular block.
  * Fix blkid file descriptor and memory leak.

 -- Theodore Y. Ts'o <tytso@mit.edu>  Sat, 18 Sep 2004 09:58:46 -0400

e2fsprogs (1.35-6) unstable; urgency=low

  * In the mkinitrd script, make sure the directories exist before
    trying to copy in the needed shared libraries.  (Closes: #244058, #246480)
  * In the mkinitrd script, use LD_ASSUME_KERNEL=2.4 if necessary.
    (Closes: #245931)
  * In the mkinitrd script copy in /usr/bin/awk instead of /usr/bin/mawk.
    (Closes: #245670)
  * In the initrd script, fail quietly if /mnt/etc/fstab does not exist.
    (Closes: #246917)
  * Minor updates to German translation (Closes: #244105)
  * Since woody's sysvinit package is before the initscripts were broken out
    we need an explict Conflict: sysvinit (<< 2.85-4) header. (Closes: #243829)
  * Update the UUID library man pages
  * Fix a Y8.8888K potential problem with the uuid library
  * Minor updates to the german translation
  * Clarified/corrected the copyright statements of the UUID and blkid
    libraries in the Debian copyright files.
  * Added sanity check to the blkid library so that if current time is
    less than last time a device is verified, force a reverification since
    it means the system time is not trustworthy.

 -- Theodore Y. Ts'o <tytso@mit.edu>  Tue,  4 May 2004 16:23:06 -0400

e2fsprogs (1.35-5) unstable; urgency=low

  * Add uuid_unparse_upper() and uuid_unparse_lower() functions to the
    uuid library.
  * Address GNU/KFreeBSD portability issues (Closes: #239934)
  * Use unsigned for 1 bit wide bitfields in header files to avoid
    Intel C++ compiler warnings.
  * Use C99 stdint.h types in the uuid library
  * Fix up and cleanup uuid man pages
  * Change the licensing of the uuid man pages to be 3-clause BSD.
  * Fix the initrd scripts so that the automatic ext3 journal
    conversion actually works correctly; also allow conversion of the root
    filesystem from ext3 back to ext2  (Closes: #241183)
  * Minor man page fixes (Closes: #241940, 242995)
  * Use the DEBUGFS_PAGER environment variable in preference to PAGER
    (Closes: #239547)
  * Added French translation
  * Be flexible about the name of the ACPI device that cooresponds to
    the AC adapter (Closes: #242136)

 -- Theodore Y. Ts'o <tytso@mit.edu>  Mon, 12 Apr 2004 12:38:34 -0400

e2fsprogs (1.35-4) unstable; urgency=low

  * Fix bug in the blkid library (introduced in 1.35-3) which caused
    the probe function to completely malfunction.  (Closes: #239191)
  * Make the debugfs command's link command set the filetype information
    correctly.
  * Update the Polish, Swedish, and Turkish translations
  * Add an -o option to the blkid program which allows the user to
    control the output format of blkid.
  * Fixed and cleaned up the tune2fs and blkid man pages (Closes: #238741)
  * Improve UUID generation algorithm (use all 14 bits in the clock sequence)
  * Change the license on the UUID library to be 3-clause BSD.
  * Remove the only-partially-implemented -p option to blkid.

 -- Theodore Y. Ts'o <tytso@mit.edu>  Sun, 21 Mar 2004 20:17:03 -0500

e2fsprogs (1.35-3) unstable; urgency=low

  * Mention e2image's limitation in writing a normal image file to
    stdout (Closes: #236383)
  * Only use BLKGETSIZE64 on Linux 2.6 since it is unreliable on Linux 2.4.
    (Closes: #236528)

 -- Theodore Y. Ts'o <tytso@mit.edu>  Mon,  8 Mar 2004 14:19:15 -0500

e2fsprogs (1.35-2) unstable; urgency=low

  * Use 64-bit ioctl's if present to determine the 64-bit size of a device
  * Add tune2fs to the e2fsprogs udeb package (Closes: #235639)

 -- Theodore Y. Ts'o <tytso@mit.edu>  Tue,  2 Mar 2004 10:13:39 -0500

e2fsprogs (1.35-1) unstable; urgency=low

  * New upstream version.
  * Fix "badblocks -t random". (Closes: #234828)
  * Fix "e2fsck -k".  (Closes: #234993)
  * Change badblock's default number of blocks tested at once from
    16 to 64.  (Closes: #232240)
  * ss-dev and comerr-dev now use a versioned dependency for libss2 and
    libcomerr2, respectively.  (Closes: #235280)

 -- Theodore Y. Ts'o <tytso@mit.edu>  Sat, 28 Feb 2004 10:14:19 -0500

e2fsprogs (1.34+1.35-WIP-2004.01.31-2) unstable; urgency=low

  * Add a new -k option to e2fsck which keeps the existing badblocks
    list when using the -c option.  (Closes: #229103)
  * Update debugfs to support new large major/minor device numbers
    supported by Linux 2.6.  (Closes: #865289)
  * Fix makefiles so that it will build correctly with --enable-profile.
  * Add -mieee when compiling with GCC on an Alpha.
  * Fix e2fsck preen mode messages using pass 1B/C/D.
  * Fix the debugfs man page.  (Closes: #232406)
  * Fix the ext2fs.h header file to work correctly with C++.
  * e2fsck and debugfs now correctly deals with symlinks that have
    extended attribute information, such as those created by SE Linux.
    (Closes: #232328)
  * Make sure filefrag actually gets compiled under Linux (Closes: #230992)

 -- Theodore Y. Ts'o <tytso@mit.edu>  Tue, 24 Feb 2004 00:16:43 -0500

e2fsprogs (1.34+1.35-WIP-2004.01.31-1) unstable; urgency=medium

  * Fix byte swap bugs in e2fsck that caused the journal backup location
    in the superblock and symlinks created by SE Linux to be cleared
    by e2fsck on big-endian machines.  (Closes: #228723)
  * Chattr now stops processing options when it sees '--'.  (Closes: #225188)
  * Add FreeBSD port fixups
  * Use the DEBUGFS_PAGER environment variable in preference to PAGER.
    Document that less is a really, really, really bad pager to use
    for debugfs (unfortunately, Debian policy says we must use
    /usr/bin/pager even if it results in very annoying behaviour for
    the user since 'less' is used in preference to 'more' unless it is
    globally overriden via update-alternatives(8).  Oh, well.  Debian
    users are encouraged to set DEBUGFS_PAGER to be "more" in their
    dot files to avoid this brain damage).
  * Fix libuuid1-udeb so that it provides libuuid1.  (Closes: #229633)
  * Fix bug in uuid library when there is no network card and the
    library is generating a time-based uuid.  The random MAC address
    was not correctly generated to be a multicast address.
  * Install the filefrag program.
  * Don't try to compile filefrag on non-Linux platforms. (Closes: #226456)
  * Minor manual page clarifications (Closes: #222606, #214920)

 -- Theodore Y. Ts'o <tytso@mit.edu>  Sat, 31 Jan 2004 20:57:35 -0500

e2fsprogs (1.34+1.35-WIP-2003.12.07-2) unstable; urgency=low

  * Fix test for /etc/mkinitrd/scripts/e2fsprogs to make sure it gets
    removed.  (Closes: #213275)
  * Debugfs now searches for the appropriate pager to use, beginning
    with /usr/bin/pager, and then falling back to 'less' and 'more'.
    (Closes: #221977)
  * Fixed mangled encoding in Czech locale file.  (Closes: #214633)
  * Fix bug where using debugfs to copy a file from /dev/null caused
    in correct mode bits.  (Closes: #217456)
  * Fixed a bug where e2fsck would bomb out if a journal needed to be
    replayed when using an alternate superblock.
  * Minor manual page fixups/cleanups.
  * Debugfs's mkdir command will automatically expand the directory if
    necessary.  (Closes: #217892)
  * Fix a bug in e2fsck which caused it to incorrectly fix a filesystem
    when reconnecting a directory requires creating a lost+found
    directory.  (Closes: #219640)
  * Add Spanish translation.

 -- Theodore Y. Ts'o <tytso@mit.edu>  Wed, 24 Dec 2003 14:24:14 -0500

e2fsprogs (1.34+1.35-WIP-2003.12.07-1) unstable; urgency=medium

  * Added regression tests for mke2fs and dumpe2fs.
  * Support 2.6 kernel header files.  (Closes: #221778)
  * Fix bug which could a core dump if a non-existent LABEL or UUID
    specifier is passed to e2fsck or tune2fs.
  * Fix handling of corrupted indirect blocks in the bad block inode.
  * If the number of mounts until the next forced filesystem check is less
    than 6, mention this to the user.  (Closes: #157194)
  * E2fsck will try to avoid doing a forced filesystem chcek if a system
    is running on batteries according to APM or ACPI.  (Closes: #205177)
  * Fix problems in the German translation.  (Closes: #2000086)
  * Updated Swedish translation and added Polish translation.
  * Fix signed vs unsigned bug which could cause the com_right function to
    seg fault.  (Closes: #213450)
  * Add libuuid1-udeb (Closes: #221777)

 -- Theodore Y. Ts'o <tytso@mit.edu>  Sat, 22 Nov 2003 11:51:13 -0500

e2fsprogs (1.34+1.35-WIP-2003.08.21-3) unstable; urgency=low

  * Adjust the man page descriptions so that "apropos ext2" or
    "apropos ext3" will find all of the e2fsprogs man pages.
    (Closes: #206845)
  * Protect against a potential core dump in e2fsck when printing a
    message about a backup superblock.
  * Fix a bug in mke2fs which caused -T largefile or -T largefile4 to
    core dump due to a division by zero error.  (Closes: #207082)
  * Force e2fsprogs to use the matched version of e2fslibs.  (Closes: #208103)

 -- Theodore Y. Ts'o <tytso@mit.edu>  Sun, 31 Aug 2003 21:49:52 -0400

e2fsprogs (1.34+1.35-WIP-2003.08.21-2) unstable; urgency=low

  * When moving the journal or backing up the journal inode
    information, make sure e2fsck updates all the superblocks, and not
    just the master superblock.
  * Change the priority of libblkid1-udeb to be required instead of
    standard, to match the override file.

 -- Theodore Y. Ts'o <tytso@mit.edu>  Thu, 21 Aug 2003 08:50:34 -0400

e2fsprogs (1.34+1.35-WIP-2003.08.21-1) unstable; urgency=low

  * Fix compile_et to output the correct prototype for
    initialize_xxx_err_table_r() in the header file.  (Closes: #204332)
  * E2fsck will avoid printing ^A and ^B characters bracketing the
    progress bar when stdout is a tty device.  (Closes: #204137)
  * Add support for storing the journal inode location in the superblock
    so that e2fsck can recover from a corrupted inode table after a power
    failure.
  * Move the initrd script from /etc/mkinitrd/scripts to
    /usr/share/initrd-tools/scripts so that mkinitrd will not remove
    the file when it is uninstalled.  (Closes: #204019)
  * Remove unneeded files in debian directory: blkid-dev.substvars and
    e2fsprogs-bf.lintian-overrides.  (Closes: #203914)
  * Support "noopt" in DEB_BUILD_OPTIONS instead of "debug".
    (Closes: #203914)

 -- Theodore Y. Ts'o <tytso@mit.edu>  Thu, 21 Aug 2003 01:47:58 -0400

e2fsprogs (1.34+1.35-WIP-2003.08.01-1) unstable; urgency=low

  * Fix O_DIRECT test to prevent badblocks from screwing up after
    finding a bad block.  (Closes: #203713)
  * Add Heimdal compile_et extensions from Philipp Thomas (pthomas@suse.de)
  * Fix potential pointer aliasing bugs caused by type-punning and gcc 3.x

 -- Theodore Y. Ts'o <tytso@mit.edu>  Fri,  1 Aug 2003 13:44:58 -0400

e2fsprogs (1.34-2) unstable; urgency=low

  * Fix erroneous reference to /usr/share/doc/e2fsprogs/html-info in
    /usr/share/doc-base/libext2fs (Closes: #203157)
  * Explicitly specify the version of libblkid1 needed in
    e2fsprogs.shlibs.local in order to avoid picking up the wrong depedency.
    (Closes: #203157)
  * Changed priority of libblkid1-udeb to be standard, not required.

 -- Theodore Y. Ts'o <tytso@mit.edu>  Wed, 30 Jul 2003 19:47:32 -0400

e2fsprogs (1.34-1.1) unstable; urgency=low

  * Non-maintainer upload.
  * don't call ldconfig in udebs.
  * fix dependencies of e2fsprogs-udeb.

 -- Bastian Blank <waldi@debian.org>  Tue, 29 Jul 2003 12:11:54 +0200

e2fsprogs (1.34-1) unstable; urgency=low

  * New upstream version.
  * Fixed bug in fsck which caused it to waste CPU by spinning while
    waiting for a child fsck process under some circumstances.
  * Fixed bug in blkid library which would cause it to spin forever if
    /proc is not mounted and /etc/blkid.tab is not present.
  * Improved the blkid library's UDF's probing functions.
  * Fixed the blkid library so it will remove delete the LABEL
    attribute from its cache when a filesystem that previously had a
    label no longer has one.
  * Added Swedish translation.
  * Remove debugging printf in badblocks program (Closes: #201499)
  * Split shared libraries out of the e2fsprogs package into separate
    packages: libss2, libcomerr2, libuuid1, and e2fslibs.  (Closes: #201155,
    #201164)
  * Warn the user when creating a filesystem with a journal and a blocksize
    greater than 4096, since some kernels don't support ext3 with large
    block sizes.  (Closes:  #193773)

 -- Theodore Y. Ts'o <tytso@mit.edu>  Sat, 26 Jul 2003 01:01:55 -0400

e2fsprogs (1.33+1.34-WIP-2003.05.21-2) unstable; urgency=low

  * Set up FreeBSD configuration defaults (Closes: #195274)
  * Clarify resize2fs man page (Closes: #195616)
  * Fix resize2fs to deal with filesystem with bad blocks
  * Fix spelling error in e2fsck
  * Add workaround for intl library on Darwin
  * Fix gcc -Wall nitpicks
  * Round down the default size of the filesystem for mke2fs and
    resize2fs to be a multiple of the pagesize to work around a potential
    Linux kernel bug
  * Fix bug in mke2fs where it could die with a floating exception if
    the device does not support the BLKSSZGET ioctl (Closes: #196734)
  * Add conflicts against older versions of sysvinit that don't correctly
    handle an exit code that has the bit #2 set.  (Closes: #183675)
  * Badblocks will attempt to use O_DIRECT if it is safe to do so.
    (Closes: #198006)
  * Use symbolic links for fsck.ext{2,3} and mkfs.ext{2,3} in the udeb
    package since busybox tar can't deal with hard links.  (Closes: #196508)

 -- Theodore Y. Ts'o <tytso@mit.edu>  Sat, 12 Jul 2003 03:16:08 -0400

e2fsprogs (1.33+1.34-WIP-2003.05.21-1) unstable; urgency=low

  * Fix problems with compiling e2fsprogs with NLS support on woody
    (Closes: #193372)
  * Remove the extraneous de-utf.po file.
  * Add get-text to build-depends.
  * Use ngettext (abbreviated with P_()) to simplify the statistics reporting.
  * Fix badblocks to be able to support arbitrary 4 byte test patterns.
  * Fix bug which caused us to accidentally include the EVMS plugin in
    the e2fsprogs package (which doesn't work, but causes confusing messages
    to show up when the evms client is started).
  * If the hardware sector size of a device is larger than the default
    blocksize, use the hardware sector size as the blocksize when creating
    a filesystem, to solve problems with s/390 DASD's.
  * Add a shared library dependency to libuuid to libblkid (Closes: #194094)
  * Add initial implementation of a dump_unused command (Closes: #79164)

 -- Theodore Y. Ts'o <tytso@mit.edu>  Sun, 18 May 2003 01:24:16 -0400

e2fsprogs (1.33-5) unstable; urgency=low

  * Clarify blocksize units when displaying messages in resize2fs, and
    support using suffixes (sectors, kilobytes, megabites, gigabytes)
    to the size parameter to indicate units.  (Closes: #189814)
  * Fix debugfs core-dumping problem caused by getopt.  (Works around: #192834)
  * Add package dependency to shlibs for comerr to indicate support
    for kth compatibility.  (Closes: #193096)

 -- Theodore Y. Ts'o <tytso@mit.edu>  Tue, 13 May 2003 23:45:08 -0400

e2fsprogs (1.33-4) unstable; urgency=low

  * Add replaces field to comerr-dev to resolve a file conflict with
    /usr/include/com_err.h and the libkrb5-dev package.  (Closes: #192277)
  * Add -t option to badblocks to control the test pattern used.
  * Remove e2fsprogs-bf package, as it is obsolete. (Closes: #183453)
  * Remove NLS support from e2fsprogs-udeb.  Save 5.5k on the boot
    floppies / install media.

 -- Theodore Y. Ts'o <tytso@mit.edu>  Thu,  8 May 2003 10:25:05 -0400

e2fsprogs (1.33-3) unstable; urgency=low

  * Add full Heimdall/Kerberos4-kth compatibility to com_err routines.
  * Declare comerr-dev as replacing << e2fslibs-dev 1.33-2, to avoid
    errors when upgrading to the new versions of comerr-dev and
    e2fslibs-dev

 -- Theodore Y. Ts'o <tytso@mit.edu>  Tue,  6 May 2003 00:29:47 -0400

e2fsprogs (1.33-2) unstable; urgency=low

  * Fix up NLS support
     - Fix message abbreviations support (i.e., @g --> group)
     - Update to gettext 0.11.5
     - Add Czech translation
     - Install message catalogs
     - Other miscellaneous NLS bug fixes
  * Add new debugfs command, imap, which prints the location of a
    specified inode in the inode table.
  * Put /usr/include/com_err.h in comerr-dev instead of e2fslibs-dev.
    (Closes: #191899)
  * Add support for OV-style continuations in compile_et.  (Closes: #191900)

 -- Theodore Y. Ts'o <tytso@mit.edu>  Mon,  5 May 2003 18:13:12 -0400

e2fsprogs (1.33-1) unstable; urgency=low

  * New upstream version (Closes: #189687)

 -- Theodore Y. Ts'o <tytso@mit.edu>  Mon, 21 Apr 2003 13:49:52 -0400

e2fsprogs (1.32+1.33-WIP-2003.04.14-1) unstable; urgency=low

  * New upstream version
     - Add new utility program, logsave, to capture the output of fsck
       during the boot sequence
  * Add support for the -a and -s options to logsave.
  * Change e2fsck to bracket its progress bar output with ctrl-A and ctrl-B
    characters, so that logsave -s can omit writing the progress bar output
    to the log file.
  * Avoid printing the version banner for mke2fs if the -q option is
    specified.  (Closes: #172716)

 -- Theodore Y. Ts'o <tytso@mit.edu>  Wed, 16 Apr 2003 15:27:20 -0400

e2fsprogs (1.32+1.33-WIP-2003.03.30-3) unstable; urgency=low

  * Provide /usr/include/com_err.h, which was previously provided by the
    libkrb5-dev package
  * Change the sectoin of com_err-dev, ss-dev, uuid-dev, libblkid-dev,
    e2fslibs-dev to libdevel
  * Add libblkid1-udeb package for the Debian Installer.
  * Use the SS_READLINE_PATH environment variable to control the search
    for a suitable readine library.
  * Fix bug in mke2fs, which was was incorrectly checking the argument
    to the -g option if the default block size is used.  (Closes: #188319)
  * Update man pages.  (Closes: #188318)
  * Mke2fs can be given a minimum block size by passing in a negative
    number to the -b option.
  * Update to standards 3.5.9

 -- Theodore Y. Ts'o <tytso@mit.edu>  Sat, 12 Apr 2003 02:52:17 -0400

e2fsprogs (1.32+1.33-WIP-2003.03.30-2) unstable; urgency=low

  * Fix XFS superblock definition.  Add support to extract UUID and
    labels for JFS and ROMFS.
  * Make the random number generator more paranoid about potentially buggy
    /dev/random devices.
  * The badblocks program now flushes its output as it discovers bad blocks.
  * Imported bug fixes to EVMS driver from the EVMS 2.0 tree.  Fixed a
    few potential hangs, and eliminated a file descriptor leak.
  * E2fsck now updates the global free block and inode counters from
    the block group specific counters quietly.  This is needed for an
    experimental kernel patch which improves SMP scalability by not
    locking the entire filesystem during block or inode allocation; if
    the filesystem is not unmoutned cleanly, the global counts may not
    be accurate.
  * Fix a bug in fsck which can cause it to hang trying to access the
    floppy disk if there the floppy drive has filesystem type of
    'auto'.  (Closes: #187812)

 -- Theodore Y. Ts'o <tytso@mit.edu>  Sun,  6 Apr 2003 23:13:50 -0400

e2fsprogs (1.32+1.33-WIP-2003.03.30-1) unstable; urgency=low

  * Change compile_et to generate header files that use <et/com_err.h>
    instead of <com_err.h>, so the current version of the header file
    is used.  Remove legacy K&R, varargs, and pre-POSIX signal support.
  * Fix (one more time!) Apple Darwin port in blkid/getsize.c

 -- Theodore Y. Ts'o <tytso@mit.edu>  Sun, 30 Mar 2003 23:34:55 -0500

e2fsprogs (1.32+1.33-WIP-2003.03.25-1) unstable; urgency=low

  * New maintainer
  * New upstream release (Closes: #176814, #174766, #166048, #179671,
    #173612, #175233, #175113, #170497, #185945)

 -- Theodore Y. Ts'o <tytso@mit.edu>  Sun, 16 Mar 2003 18:05:08 -0500

e2fsprogs (1.32-2) unstable; urgency=high

  * Applied upstream patch to fix htree problems, and to deactivate it by
    default in mke2fs (Closes: #181615, #179043)
  * Be sure removal of libe2fsim doesn't fail, as it's not built on hurd
    (Closes: #164117).

 -- Yann Dirson <dirson@debian.org>  Fri, 21 Feb 2003 00:21:44 +0100

e2fsprogs (1.32-1) unstable; urgency=low

  * New upstream release (Closes: #167108).

 -- Yann Dirson <dirson@debian.org>  Tue, 19 Nov 2002 00:18:09 +0100

e2fsprogs (1.29+1.30-WIP-0930-2) unstable; urgency=low

  * Made mkinitrd script to skip commented-out lines (Closes: #163251).

 -- Yann Dirson <dirson@debian.org>  Tue, 15 Oct 2002 00:16:08 +0200

e2fsprogs (1.29+1.30-WIP-0930-1) unstable; urgency=low

  * New upstream prerelease.
  * Replaced in mkinitrd script "tune2fs -j" with "tune2fs -O
    has_journal", as suggested by Theodore Ts'o (Closes: #162949).
  * Remove --disable-debugfs from mips-nopic flags (Closes: #162674).

 -- Yann Dirson <dirson@debian.org>  Thu,  3 Oct 2002 00:05:36 +0200

e2fsprogs (1.29-1) unstable; urgency=low

  * New upstream release (Closes: #159423).
  * Fixed typo in chattr manpage (Philipp Matthias Hahn, Closes:
    #162297).
  * Generate udeb package for debian-installer (Martin Sjoegren, Closes:
    #162212).
  * Fixed installation of mkinitrd script (don't use dh_install).  Remove
    it from the wrong location where it was, in preinst.  Hopefully noone
    noticed.
  * Also have old scripts/e2fsprogs.mkinitrd removed.
  * Bumped Standards-Version to 3.5.6, no change.  3.5.7 will need a bit
    of work but not tonight.

 -- Yann Dirson <dirson@debian.org>  Thu, 26 Sep 2002 01:46:25 +0200

e2fsprogs (1.28-5) unstable; urgency=low

  * The "this time it will work ! (famous last words)" release.
  * Now that it builds, ensure the dir in which we install this damn mips
    non-pic lib exists.

 -- Yann Dirson <dirson@debian.org>  Tue, 17 Sep 2002 00:04:49 +0200

e2fsprogs (1.28-4) unstable; urgency=low

  * Moved setting of CFLAGS to the correct place when building the special
    mips non-pic lib (Closes: #159757 again).

 -- Yann Dirson <dirson@debian.org>  Sun, 15 Sep 2002 21:19:19 +0200

e2fsprogs (1.28-3) unstable; urgency=low

  * Don't use special cflags at configure time when building the special
    mips non-pic lib, in yet another attempt to fix my adaptation of the
    patch from the mips team.  Also added --disable-nls which was present
    in the original patch.
  * Remove debian/BUILD-MIPS on clean.
  * Install mkinitrd script as scripts/e2fsprogs, not as
    scripts/e2fsprogs.mkinitrd.

 -- Yann Dirson <dirson@debian.org>  Mon,  9 Sep 2002 23:01:31 +0200

e2fsprogs (1.28-2) unstable; urgency=low

  * Fixed my adapation of the mips non-pic build (Closes: #159757).

 -- Yann Dirson <dirson@debian.org>  Fri,  6 Sep 2002 00:03:45 +0200

e2fsprogs (1.28-1) unstable; urgency=low

  * New upstream release.

 -- Yann Dirson <dirson@debian.org>  Mon,  2 Sep 2002 23:34:55 +0200

e2fsprogs (1.27+1.28-WIP-0817-1) unstable; urgency=low

  * New upstream pre-release.  Closes: #138003, #144621, #145044, #151990,
    #152029, #152891, #155007, #131350, #147256, #153102.
  * New binary: findfs.
  * Added execute permissions to the mkinitrd script (thanks lintian).
  * Don't ship FSIM for EVMS for now.

 -- Yann Dirson <dirson@debian.org>  Sun, 25 Aug 2002 19:32:12 +0200

e2fsprogs (1.27+1.28-WIP-0626-2) experimental; urgency=low

  * Remove bogus shlibs deps on "e2fsprogs (>= <current>)"

 -- Theodore Y. Ts'o <tytso@mit.edu>  Sat, 17 Aug 2002 17:59:17 -0400

e2fsprogs (1.27+1.28-WIP-0626-1) experimental; urgency=low

  * New upstream pre-release:
  ** Supports v2 ACL format (Closes: #138160).
  * Removed explicit --mandir flag, as it now uses FHS man location by
    default.
  * Added mkinitrd script, "upstream-contributed" ;) by Ted Ts'o (Closes:
    #148064).
  * Build a no-pic version of libext2fs.a on mips and mipsel, patch by
    Florian Lohoff, adapted for style consistency (Closes: #145432).
  * Removed presumably-useless and presumably-broken CFLAGS propagation.
    If someone misses that, I'll add ${CFLAGS} to --ccopts.

  * Switched to debhelper v4.
  * Added ${misc:Depends} to all packages' Depends field.

  * Fixed typos in fsck.8, added an example for clarity (Closes:
    #145044).
  * Fixed typo in chattr manpage (Closes: #141938).
  * Fixed typo in tune2fs manpage (Closes: #148514).

 -- Yann Dirson <dirson@debian.org>  Tue, 23 Jul 2002 00:12:33 +0200

e2fsprogs (1.27-2) unstable; urgency=medium

  * Urgency medium since this fixes a RC bug.
  * Generate the shlibs file instead of just copying it in place, and make
    it produce deps on "e2fsprogs (>= <current>)" as well, to cope with
    new functions introduced in the libs (Closes: #139274).
  * Added a note on this in README.Debian.

 -- Yann Dirson <dirson@debian.org>  Thu, 21 Mar 2002 23:58:48 +0100

e2fsprogs (1.27-1) unstable; urgency=low

  * New upstream release (Closes: #136737).
  * No more use for dh_link'ing *.ext[23], it's now done by upstream
    Makefiles.
  * Only include (new) inode_io.o from libext2fs when fileio.o is, or the
    BF build fails because of this additional (unused) member (upstream
    hint).

 -- Yann Dirson <dirson@debian.org>  Mon, 11 Mar 2002 00:17:32 +0100

e2fsprogs (1.26-3) unstable; urgency=low

  * Simple rebuild after fixing the settings of my computer's clock, so
    that katie accepts to install the package.

 -- Yann Dirson <dirson@debian.org>  Sat, 23 Feb 2002 14:53:15 +0100

e2fsprogs (1.26-2) unstable; urgency=low

  * Applied upstream patch dealing with the rlimit filesize variation
    among archs and kernel versions (Closes: #133909).
  * Create fsck.ext3.8 symlink (Closes: #121526).

 -- Yann Dirson <dirson@debian.org>  Sat, 23 Feb 2002 06:44:02 +0100

e2fsprogs (1.26-1) unstable; urgency=low

  * This uploads fixes 10 bugs, including data-corruption problems, and
    adds much to the ease of maintainance and problem tracking.  Good
    choice for woody.

  * New upstream release (Closes: #106622, #116975, #118443, #119624,
    #120171, #120077, #129828, #132764).
  ** Fixes for data-corruption bugs not reported to the BTS: e2fsck
    trashed external journals needing to be replayed, e2fsck now hides
    visible journal files (data corruption problems when not excluded from
    a backup and then restored) (Closes: #132654).
  ** Other noticable bugs fixed include: e2fsck null pointer
    dereferencing, fsck did not finds LVM volumes by UUID or by label,
    largefile support (ie. dealing with filesystems inside 2GB+ files) was
    broken in several programs.
  * Switch to debhelper v3 to get ldconfig automatically handled
    (lintian reported that it was broken).  Now call dh_makeshlibs, but
    still override its generated shlibs file with ours, to get compiled
    packages depend of the correct virtual packages, which include
    full sonames.
  * Removed call do dh_installman (Closes: #115526).
  * Cleaned up maintainer scripts with dead code - most things are now
    more properly handled by debhelper.  Removed an "exit 0" lurking in
    preinst - can't find a reason for it in the changelog, it was probably
    here for ages.
  * Remove obsolete maint-scripts in binary-arch, as they are provided by
    upstream.
  * Also remove upstream-shipped config.cache before configuring.  That
    shouldn't impact us, but well, that makes lintian happy :)

 -- Yann Dirson <dirson@debian.org>  Fri,  8 Feb 2002 06:12:35 +0100

e2fsprogs (1.25-1) unstable; urgency=high

  * New upstream bugfix release (Closes: #112414), targeted to woody.
  * com_err.info provided again now that it was fixed upstream.
  * Added metainfo to com_err.texinfo so that it gets indexed correctly
    (thanks lintian).  Moved @setfilename and @settitle to the top so that
    things get output as expected.
  * Added lintian overrides for -bf and -static packages.
  * Put all stamp files in debian/stampdir.

 -- Yann Dirson <dirson@debian.org>  Sat, 22 Sep 2001 16:22:47 +0200

e2fsprogs (1.24a-1) unstable; urgency=high

  * New upstream release (Closes: #109577).
  ** The only new code in there is in codepaths that
    are only visited when previously unsupported features are used, so
    they add virtually no risk.  Support for raw image files will be of
    great help to debug users' problems.  Urgency set to "high" to make
    sure this version gets released with woody.

  ** Fsck prints a warning message if now valid filesystems are passed to
    it. (Closes: #107458).
  ** Fsck -A will not try to interpret device names for filesystems which
    have a pass number is 0. (Closes: #106696).
  ** If -O none is passed to mke2fs, it will now not set the sparse_super
    feature (Closes: #108165).
  ** Tune2fs has been fixed to make sure that only error messages go to
    stderr, and normal message go to stdout (Closes: #108555).
  ** Minor man pages updates (Closes: #30833, #108174).
  ** Doc fixes (Closes: #110621).

 -- Yann Dirson <dirson@debian.org>  Tue,  4 Sep 2001 23:44:56 +0200

e2fsprogs (1.22-2) unstable; urgency=medium

  * This is only a trivial patch to stop some user confusion, and would be
    great to have in woody, hence the urgency.
  * Applied upstream patch to e2fsck to warn user when some errors were
    not corrected due to user answering "no" (Closes: #104502).

 -- Yann Dirson <dirson@debian.org>  Sat, 28 Jul 2001 23:01:49 +0200

e2fsprogs (1.22-1) unstable; urgency=low

  * Final 1.22 release:
  ** Fixes build problems on big-endian (Closes: #101686, #101798).

 -- Yann Dirson <dirson@debian.org>  Sat, 23 Jun 2001 14:03:17 +0200

e2fsprogs (1.21+1.22-WIP-0620-1) unstable; urgency=low

  * New upstream pre-release, critical for big-endian platforms
    (Closes: #101752).
  * Re-applied hurd fix again.
  * Build e2fsprogs-bf with -Os to gain more space.

 -- Yann Dirson <dirson@debian.org>  Fri, 22 Jun 2001 00:18:40 +0200

e2fsprogs (1.21-1) unstable; urgency=low

  * Final 1.21 release.
  * Re-applied hurd fix that did not came quickly enough to make it in
    1.21.
  * Fixed name of copyright file in e2fsprogs-bf.

 -- Yann Dirson <dirson@debian.org>  Wed, 20 Jun 2001 22:32:08 +0200

e2fsprogs (1.20+1.21-WIP-0614-2) unstable; urgency=low

  * Don't build PIC libs, build a reduced version of the libs instead, in
    package e2fsprogs-bf.  Made this new package conflict with e2fsprogs.
  * Compilation fix for the Hurd (Closes: #101361).

 -- Yann Dirson <dirson@debian.org>  Tue, 19 Jun 2001 23:33:25 +0200

e2fsprogs (1.20+1.21-WIP-0614-1) unstable; urgency=low

  * New upstream pre-release (Closes: #100559, #100304).
  * Fixed lib/ext2fs/Makefile.in for installation of new generated .h
    file.

 -- Yann Dirson <dirson@debian.org>  Thu, 14 Jun 2001 16:14:11 +0200

e2fsprogs (1.20+1.21-WIP-0608-1) unstable; urgency=low

  * New upstream pre-release (critical ext3 bugfix mostly).
  * Correctly use dh_installinfo.
  * Adjusted various things accordingly.

 -- Yann Dirson <dirson@debian.org>  Sat,  9 Jun 2001 00:25:51 +0200

e2fsprogs (1.20-4) unstable; urgency=low

  * Cleanup generated substvars files now that debhelper uses other
    names (may cause problems on other archs).  Build-dep on debhelper
    3.0.30 or newer to be sure it won't cause broken uploads.  Allows to
    get rid of hairy dep, but cannot build straightforwardly on potato any
    more...

 -- Yann Dirson <dirson@debian.org>  Wed,  6 Jun 2001 02:33:32 +0200

e2fsprogs (1.20-3) unstable; urgency=low

  * Create all symlinks to uuid-generate.3 (Closes: #99573).
  * Somewhat modernized debian/rules (debhelper v2, etc.).
  * Fixed libss2 copyright file.
  * Fixed e2fslibs-pic short description.

 -- Yann Dirson <dirson@debian.org>  Wed,  6 Jun 2001 01:19:19 +0200

e2fsprogs (1.20-2) unstable; urgency=low

  * Added support for building pic libs to Makefile.elf-lib.
  * New package e2fslibs-pic for boot-floppies team (Closes: #99285).
  * Use -N on dh_gencontrol instead of lots of -p.

 -- Yann Dirson <dirson@debian.org>  Thu, 31 May 2001 23:59:51 +0200

e2fsprogs (1.20-1) unstable; urgency=low

  * Final 1.20 release.
  * Added new zsh-static to the list of possible static shells recommended
    by e2fsck-static.

 -- Yann Dirson <dirson@debian.org>  Mon, 28 May 2001 21:39:06 +0200

e2fsprogs (1.19+1.20-WIP-0520-1) unstable; urgency=low

  * New upstream pre-release snapshot:
  ** Extended "fsck -t" syntax (Closes: #89483).
  ** Fix handling of devices for which fsck can't determine a physical
    spindal, causing lockup when checking LVM volumes (Closes: #98103).
  ** Fixed typo in e2fsck-static description - thanks Ted :).
  * Fixed small compilation bug in fsck.c

 -- Yann Dirson <dirson@debian.org>  Mon, 21 May 2001 20:47:10 +0200

e2fsprogs (1.19+1.20-WIP-0514-2) unstable; urgency=low

  * Tighten dependency on debhelper.

 -- Yann Dirson <dirson@debian.org>  Tue, 15 May 2001 21:38:47 +0200

e2fsprogs (1.19+1.20-WIP-0514-1) unstable; urgency=low

  * New upstream pre-release snapshot:
  ** new program: e2image.
  ** e2fsck validates file descriptor specified in -C (Closes: #55220)
  ** Fix multiple progress bar fsck bug (Closes: #65267)
  ** Add devfs support to fsck (Closes: #94159)
  ** Fix debugfs dump cmd looping on disk errors (Closes: #79163)
  ** Miscellaneous manual page clarifications (Closes: #63442, #67446,
    #87216)
  ** Compilation fixes for Hurd (Closes: #52045).
  ** New config.{guess,sub} for parisc support (Closes: #94690).
  ** Improved ext3 support
  ** tune2fs can now safely modify mounted filesystems
  * Added missing @dircategory entry to libext2fs.info (lintian)
  * Moved debugfs back from /usr/sbin/ to /sbin/ (Closes: #97035).
  * Moved e2label back to /sbin/ as well, as it is now a hard link to
    tune2fs.
  * New binary package with statically linked e2fsck, recommending a
    statically linked shell (Closes: #62611).
  * All deps against e2fsprogs itself now versionned (lintian).
  * Updated copyright file (upstream location, packaging copyright notice
    for previous maintainers and for Alcove).
  * Remove call to dh_testversion, use versionned build-dep instead
    (lintian).
  * Support for DEB_BUILD_OPTIONS debug/nostrip for policy 3.2
    compliance.
  * Use dh_shlibdeps -l instead of setting LD_LIBRARY_PATH explicitely -
    necessary for new versions of fakeroot, and requires debhelper 3.0.23
    for a fix.  Well finally 3.0.23 is buggy, leave this for later.
  * Avoid to call ldconfig at "make install" time, too costly.
  * Get rid in control files of references to never-released standalone
    lib files (split attempted in 1997/98).
  * Bumped Standards-Version to 3.5.4.

 -- Yann Dirson <dirson@debian.org>  Tue, 15 May 2001 14:28:39 +0200

e2fsprogs (1.19-4) unstable; urgency=medium

  * Added texinfo to build-deps (Closes: #87685).

 -- Yann Dirson <dirson@debian.org>  Tue,  3 Apr 2001 09:03:13 +0200

e2fsprogs (1.19-3) unstable; urgency=low

  * Drop findsuper binary, and suggest gpart (Closes: #74034).
  * Drop flushb and extend at upstream request (Closes: #39506).
  * Applied upstream fix for chattr on large files (Closes: #72690).
  * Applied clarification patch to tune2fs.8 (Closes: #67446).
  * Applied typo patch to compile_et.1 (Closes: #63786).
  * Include <sys/mount.h> in e2fsck/journal.c (Closes: #71775).
  * Suggest parted.

 -- Yann Dirson <dirson@debian.org>  Mon,  4 Dec 2000 22:08:06 +0100

e2fsprogs (1.19-2) unstable; urgency=low

  * Clarified libuuid copyright to LGPL-2, excluding LGPL-2.1.
  * Added build-dependency on debhelper (Closes: #67532).
  * Don't paralelize fsck runs on same drive for hd[efgh] (Closes:
    #59103).
  * Upload pristine source, -1 was erroneously uploaded as a
    debian-specific package.

 -- Yann Dirson <dirson@debian.org>  Thu,  3 Aug 2000 00:30:49 +0200

e2fsprogs (1.19-1) unstable; urgency=low

  * New upstream release:
  ** new program: resize2fs.
  ** ext3 support.
  ** NLS support (non-default, activated).
  ** Compression support (non-default, activated).
  ** Progress bar nice to serial console (Closes: #66079)
  ** Ensure filetype feature is turned off for Hurd filesystems (Closes:
    #61863)
  * Updated main copyright file for a number of things.
  * Fixed NLS support for flushb and extend.
  * Started to add build-depends.
  * Include new e2p header.

 -- Yann Dirson <dirson@debian.org>  Wed, 19 Jul 2000 01:55:27 +0200

e2fsprogs (1.18-3) frozen unstable; urgency=medium

  * Fix Y2K display-only bug in debugfs - "ls -l" displayed raw tm_year,
    causing 2000 to be displayed as "100" (Closes: #57135).  Potato should
    be y2k-clean.
  * Remove empty dirs /usr/share/et/ and /usr/share/ss/ from package
    e2fsprogs (Closes: #52900).

 -- Yann Dirson <dirson@debian.org>  Mon, 21 Feb 2000 23:06:47 +0100

e2fsprogs (1.18-2) unstable; urgency=low

  * Test for "__sparc__" instead of "sparc" as a cpp macro in mke2fs.c
    (tests in other places are correct) (Closes: #50012).

 -- Yann Dirson <dirson@debian.org>  Fri, 12 Nov 1999 21:40:27 +0100

e2fsprogs (1.18-1) unstable; urgency=low

  * New upstream (bugfix) release.

 -- Yann Dirson <dirson@debian.org>  Fri, 12 Nov 1999 17:27:20 +0100

e2fsprogs (1.17-2) unstable; urgency=low

  * Applied upstream patch to fix segfault (Closes: #49535).

 -- Yann Dirson <dirson@debian.org>  Tue,  9 Nov 1999 22:14:53 +0100

e2fsprogs (1.17-1) unstable; urgency=low

  * New upstream (bugfix) release.

 -- Yann Dirson <dirson@debian.org>  Wed, 27 Oct 1999 23:46:39 +0200

e2fsprogs (1.16-2) unstable; urgency=low

  * Fixed build of a link list in fsck.c (Closes: #48312).

 -- Yann Dirson <dirson@debian.org>  Tue, 26 Oct 1999 01:17:36 +0200

e2fsprogs (1.16-1) unstable; urgency=low

  * New upstream release.
  * Re-applied Hurd patches that did not seem to have been received
    upstream.

 -- Yann Dirson <dirson@debian.org>  Sun, 24 Oct 1999 16:11:59 +0200

e2fsprogs (1.15-3) unstable; urgency=low

  * Fixed minor typo for the Hurd.
  * Fixed various Hurd defines to __GNU__ (Closes: #44407).
  * Switched doc/ and info/ to FHS.
  * Cleaned up debian/rules to use new debhelper features.
  * Bounced Standards-Version to 3.0.1.
  * Do not install buggy com_err.info, shipped as HTML.
  * Removed partinfo from the package, following the wish of upstream
    author, because of duplicate functionality with "fdisk -l" (Closes:
    #42139).

 -- Yann Dirson <dirson@debian.org>  Mon, 20 Sep 1999 23:04:06 +0200

e2fsprogs (1.15-2) unstable; urgency=medium

  * Changed build directory do debian/BUILD/ - related cleanups in
    debian/rules.
  * Fixed partinfo.c to have it compiled, and fixed display of partition
    device in error messages.
  * Added /usr/sbin/partinfo to the package (Closes: #42139).
  * Added note about uuidgen(1) in README.Debian.
  * Documented in manpage that default mke2fs behaviour is now -r1 -s1
    (Closes: #44478).
  * Documented in mke2fs.8 that -r1 forces -s1, thus ignoring -s0.
  * Added warning message when -s0 is ignored because of -r1.
  * Documented -n option of mke2fs.
  * Fixed display buglet causing trailing commas in list of superblock
    backups when sparse flag is on and last group has no superblock
    backup.
  * Closes: #42434, #43134.

 -- Yann Dirson <dirson@debian.org>  Wed,  8 Sep 1999 00:46:38 +0200

e2fsprogs (1.15-1) unstable; urgency=low

  * New upstream release (Closes: Bug#41763).
  * All changes to upstream files in 1.14-3 were integrated upstream.
  * Separated libuuid-dev from e2fslibs-dev because it now has manpages.
  * Fixed debian/rules for POSIX "rmdir -p"
  * Corrected the location of the GPL in copyright file.
  * Moved the manpages to /usr/share/.
  * Bumped Standards-Version to 3.0.0.

 -- Yann Dirson <dirson@debian.org>  Fri, 23 Jul 1999 01:37:51 +0200

e2fsprogs (1.14-3) unstable; urgency=low

  * Fail with error message when /dev/null cannot be opened (Fixes:
    Bug#35595).
  * Fixed typo in e2fsck/unix.c (Fixes: Bug#36960).
  * Added "emeregency help" options summary to e2fsck (Fixes: Bug#11372).
  * Prepared debian/rules for usr/share/man/.

 -- Yann Dirson <dirson@debian.org>  Tue,  1 Jun 1999 23:37:12 +0200

e2fsprogs (1.14-2) unstable; urgency=low

  * Fixed fsck(1) not to coredump when it does not find its argument in
    /etc/fstab (Fixes: Bug#33533, Bug#34320, part of Bug#34131).
  * Fixed spelling of upstream author's name.
  * Cleaned debian/*.files up.
  * Undid the <linux/types.h> changes.
  * Changed "rmdir -p" invocations in debian/rules into "-rmdir -p" to
    turn around changed behaviour in fileutils_4.0.

 -- Yann Dirson <dirson@debian.org>  Fri, 12 Mar 1999 23:50:47 +0100

e2fsprogs (1.14-1) unstable; urgency=low

  * New upstream release (Fixes: Bug#33113).
  * All patches we used for 1.12 are obsoleted by 1.14.
  * Still have to install com_err.info from debian/rules though.
  * Incorporated patches from Gordon Matzigkeit for hurd cross-compilation:
  * - configure.in: Change cross-compile default for sizeof (long
      long) to 8, so that __s64 and __u64 get defined in ext2fs.h.
      (BUILD_CC): Discover a native compiler if we are cross-compling
      (used for util/subst).
    - Include linux/types.h instead of asm/types.h, so that
      non-Linux platforms use the stubbed version provided with this
      package.
    - misc/Makefile.in (findsuper): Add a rule so that findsuper gets built
      with the right compiler flags.
    - etc.

 -- Yann Dirson <dirson@debian.org>  Wed, 10 Feb 1999 23:23:03 +0100

e2fsprogs (1.12-4) frozen unstable; urgency=low

  * Ship flushb(8) and extend(8) were missing in all 1.12 packages
    (Fixes: Bug#28771).
  * Add extend.8 link to undocumented.7.
  * Replaced my (ad-hoc) fix for Bug#25684 with (really better) one
    from upstream.

 -- Yann Dirson <dirson@debian.org>  Mon,  2 Nov 1998 20:53:28 +0100

e2fsprogs (1.12-3) frozen unstable; urgency=low

  * Fixed <ext2fs/ext2fs.h> to use angle brackets instead of double
    quotes when including files from /usr/include/.
  * Made e2fslibs-dev depend on comerr-dev (Fixes: Bug#26282,
    Bug#27497).
  * Fixed mke2fs' display with inode numbers > 9999 (Fixes: Bug#25684).
  * Use -D__NO_STRING_INLINES on powerpc to allow building the boot
    blocks in QUIK, the powermac boot loader - reported by Matt
    McLean.
  * Removed unsupported info and texi entries from docbase files.

 -- Yann Dirson <dirson@debian.org>  Mon, 19 Oct 1998 23:32:41 +0200

e2fsprogs (1.12-2.1) unstable; urgency=low

  * Non-maintainer upload
    config.guess and config.sub files modified, to recognize a Arm
    architecture.

 -- Turbo Fredriksson <turbo@debian.org>  Thu, 13 Aug 1998 19:15:56 -0400

e2fsprogs (1.12-2) unstable; urgency=low

  * Really install e2label.8 manpage.
  * Removed path from ldconfig invocation, obeying packaging manual.
  * Improved the subst.c patch (thanks to Peter Moulder).

 -- Yann Dirson <dirson@debian.org>  Thu, 14 Jul 1998 14:10:06 +0200

e2fsprogs (1.12-1) unstable; urgency=low

  * New upstream release - at last out of alpha status !
  * Removed some obsolete files from debian/attic.
  * Patched util/subst.c to expand env variables, and MCONFIG.in to
    have ${prefix} exported to the `subst' process, so that we get
    correct paths in mk_cmds and compile_et.  Forwarded upstream.
  * Debian-specific /usr/share/comerr/ renamed to /usr/share/et/, now
    installed upstream.
  * Removed -isp from dh_gencontrol invocation - now the default.
  * Passed lintian 0.5.0.

 -- Yann Dirson <dirson@debian.org>  Fri, 10 Jul 1998 22:49:18 +0200

e2fsprogs (1.10-17) frozen unstable; urgency=low

  * Commented out obsolete code in fsck.c that assumed fstab entries
    declared `noauto' should not be checked - successfully forwarded
    upstream (Fixes: Bug#17244).

 -- Yann Dirson <dirson@debian.org>  Fri, 15 May 1998 01:14:54 +0200

e2fsprogs (1.10-16) frozen unstable; urgency=low

  * Changed <linux/types.h> to <asm/types.h> in lib/uuid/uuidP.h to
    allow compilation with glibc 2.0.7pre1 (Fixes: Bug#22039).
  * Use "build-stamp" as a stamp file instead of "build".
  * Restored "Provides: e2fslibsg" in order to allow upgrade from
    unstable hamm.  Documented in README.Debian so that it does not
    get removed again (Fixes: Bug#22019).

 -- Yann Dirson <dirson@debian.org>  Mon,  4 May 1998 21:11:38 +0200

e2fsprogs (1.10-15) frozen unstable; urgency=low

  * Added call to ldconfig in e2fsprogs.postinst.
  * Fixes checks for install-docs in postinst/prerm (Fixes: Bug#20303,
    Bug#20304, Bug#20590).
  * Removed e2fslibsg from what e2fsprogs provides (was just forgotten).
  * Passed lintian 0.4.2.

 -- Yann Dirson <dirson@debian.org>  Sun, 26 Apr 1998 22:27:11 +0200

e2fsprogs (1.10-14) frozen unstable; urgency=low

  * Fixed checks for install-docs to use -x.
  * Applied patch for sparc from Juan to fsck.c to compile with glibc
    2.1 (Fixes: Bug#20841).

 -- Yann Dirson <dirson@debian.org>  Tue, 14 Apr 1998 17:12:19 +0200

e2fsprogs (1.10-13) frozen unstable; urgency=low

  * test for /usr/sbin/install-docs before trying to run it in
    postinst and prerm (Fixes: Bug#19461, Bug#19469, Bug#19949,
    Bug#20006).
  * comerrg-dev now suggests doc-base.
  * moved binary packages ss2g, comerr2g and e2fslibsg back into
    binary package e2fsprogs.
  * use new virtual packages libcomerr2, libss2, libext2fs2, libe2p2,
    libuuid1 in shlibs and dependencies.
  * Changed e2fsprogs dependency on libs to a Pre-Depends (Fixes:
    Bug#18221).
  * Not conflicting with old ss2g and comerr2g - these will have to be
    removed by hand.
  * Turned around dpkg's bug #17624 in e2fsprogs.preinst.
  * Updated README.Debian to explain the new package architecture.
  * Passed lintian 0.3.4.

 -- Yann Dirson <dirson@debian.org>  Fri, 20 Mar 1998 13:03:11 +0100

e2fsprogs (1.10-12) unstable; urgency=low

  * Corrected doc menu entries to point to the real documents' places.
  * Fixed mk_cmds to really find its support scripts (Fixes: Bug#18779).
  * Made mk_cmds and compile_et use "sh -e".
  * Have missing file /usr/include/ss/ss_err.h installed (Fixes: Bug#18778).
  * Corrected typo in Description (Fixes: Bug#18890).
  * Fixed descriptions for ss* packages, thanks to Greg Stark (Fixes:
    Bug#18373, Bug#18447).
  * Added description of e2p and uuid libs in e2fslibsg-dev description.
  * Included texinfo sources.
  * Added doc-base support - suppressed direct menu/dwww support.
  * Complies with standards version 2.4.0.0.
  * Passed lintian 0.3.0:
  *  removed .du control file.
  *  updated FSF address.
  *  fixed in *.files nasty ldconfig-symlink-before-shlib-in-deb's.
  *  turned relative links from /usr/lib into /lib into absolute ones.

 -- Yann Dirson <dirson@debian.org>  Sun,  8 Mar 1998 19:42:58 +0100

e2fsprogs (1.10-11) unstable; urgency=low

  * Switched to debhelper (Fixes:Bug#16307).
  * Updated standards to 2.3.0.1
  * Changed maintainer's mail address.
  * Added conflicts with old versions of dump and quota.
  * Added html-converted texi docs for libs, with menu(dwww) support.
  * Added findsuper.8 link to undocumented.
  * Changed version number of lib packages to reflect the lib versions.
  * Moved libss into its own packages; added mk_cmds script and
    support files for libss development (Fixes:Bug#17233).
  * Added README.Debian file documenting all those dependency stuff.
  * Included example error tables from libext2fs and libss in
    comerr-dev.
  * Included example command tables from debugfs in ss-dev.
  * Added section/priority files in packages (-isp).
  * Changed names/relations for doc dirs to comply with policy.
  * Removed call to ldconfig from e2fsprogs.postinst.

 -- Yann Dirson <dirson@debian.org>  Thu, 29 Jan 1998 18:10:03 +0100

e2fsprogs (1.10-10) unstable; urgency=low

  * Added patch from Michael Alan Dorman for compilation on alpha-Linux
    (Closes:Bug#15596).
  * Added '-fsigned-char' to COPTS to allow compilation on ppc-Linux
    (Closes:Bug#15976).
  * Suppressed Essential flag on libs, as well as useless Replaces
    (Closes: Bug#16480).
  * Suppressed reference to obsolete package `e2fsprogsg' in control
    info, but Conflicts for security (Closes:Bug#16791).

 -- Yann Dirson <dirson@univ-mlv.fr>  Wed,  7 Jan 1998 22:35:08 +0100

e2fsprogs (1.10-9) unstable; urgency=low

  * Fixed comerr2g.shlibs to reflect package-name change.
  * Fixed problem with ss include files being removed from /usr on make
    install (indeed fixed in 1.10-8).
  * Added changelog file to comerr2g package (indeed fixed in 1.10-8).
  * Corrected link from flushb.8 to undocumented (Closes:Bug#15335,Bug#15660,Bug#15675).
  * Added /sbin/findsuper (Closes:Bug#15224).
  * Fixed /usr/bin/compile_et script (Closes:Bug#15487).
  * Included awk scripts in /usr/share/comerr, for use by compile_et.
  * Changed back the name from "e2fsprogsg" to "e2fsprogs" to get better
    dependencies.
  * Strip libraries (Closes:Bug#15667).

 -- Yann Dirson <dirson@univ-mlv.fr>  Tue,  9 Dec 1997 22:52:42 +0100

e2fsprogs (1.10-8) unstable; urgency=low

  * Added latest patch from Ted for autodetection of llseek() proto.
  * Switched to libc6, without libc5 compatibility (yet ?).
  * Turned Pre-Depends into Depends to allow installation. Dirty
    though. But what were Pre-Depends for anyway ?

 -- Yann Dirson <dirson@univ-mlv.fr>  Sun, 23 Nov 1997 23:03:02 +0100

e2fsprogs (1.10-7) unstable; urgency=HIGH

  * Turned "#if (__GLIBC__ == 2)" into "#if 1" to turn around missing llseek()
    prototype in libc_5.4.33-5 as well as libc6.

 -- Yann Dirson <dirson@univ-mlv.fr>  Tue, 21 Oct 1997 12:53:27 +0200

e2fsprogs (1.10-6) unstable; urgency=low

  * Official libc6 patches from Ted.
  * Converted to debstd - let it do the stripping stuff.
  * Separated libcomerr into a standalone lib - includes full doc and tools.
  * Separated development files into e2fslibs-dev, which Provides the 4 other
    -dev packages.
  * Now Provides the 4 other lib packages, to make it possible not to depend
    upon e2fsprogs itself. These libs WILL be taken out of "progs" in the
    next release.

 -- Yann Dirson <dirson@univ-mlv.fr>  Wed, 24 Sep 1997 10:46:00 +0200

e2fsprogs (1.10-5.1) experimental; urgency=low

  * Applied patch from Ted for libc6 compatibility, for test purpose.

 -- Yann Dirson <dirson@univ-mlv.fr>  Thu, 11 Sep 1997 09:09:42 +0200

e2fsprogs (1.10-5) unstable; urgency=medium

  * Switched back to libc5 because of possible bug in libc6-2.0.4-provided
    llseek() causing problem with partitions > 2Gb.
  * Switched back to libc-provided llseek().

 -- Yann Dirson <dirson@univ-mlv.fr>  Tue,  5 Aug 1997 16:54:40 +0200

e2fsprogs (1.10-4.1) unstable; urgency=low

  * Make use of shipped llseek instead of glibc's which seems buggy
    [unreleased - could not compile due to possible gcc bug].
  * Corrected compiler-options handling in debian/rules (use CCOPTS instead
    of CFLAGS which is messed with in configure.in).

 -- Yann Dirson <dirson@univ-mlv.fr>  Mon, 28 Jul 1997 19:47:02 +0200

e2fsprogs (1.10-4) unstable; urgency=low

  * Switched to libc6.
  * Added calls to update-info in postins/prerm.
  * Misc changes to debian/rules; some cleanup in Makefiles.

 -- Yann Dirson <dirson@univ-mlv.fr>  Thu, 10 Jul 1997 19:42:54 +0200

e2fsprogs (1.10-3) stable unstable; urgency=low

  * New maintainer (closed many obsolete bug-reports).
  * updated "copyright" to show new location on tsx-11.
  * started debian/rules cleanup, towards new policy conformance.
  * Added flushb.8 link to undocumented.7 (bug #8644).
  * Added {fsck,mkfs}.ext2.8 links to existing manpages (bugs #5598,
    #6286).

 -- Yann Dirson <dirson@univ-mlv.fr>  Wed, 25 Jun 1997 14:59:58 +0200

e2fsprogs (1.10-2) frozen unstable; urgency=low

  * Add 'ldconfig' to postinst (should fix #9020).
  * Define HAVE_NETINET_IN_H on alpha/glibc.

 -- Klee Dienes <klee@debian.org>  Tue, 29 Apr 1997 17:24:12 -0400

e2fsprogs (1.10-1) frozen unstable; urgency=medium

  * Upstream bug-fix release.

 -- Klee Dienes <klee@debian.org>  Thu, 24 Apr 1997 14:54:12 -0400

e2fsprogs (1.09-1) frozen; urgency=medium

  * Upstream bug-fix release.

 -- Klee Dienes <klee@debian.org>  Thu, 24 Apr 1997 14:54:12 -0400

e2fsprogs (1.06-4) unstable; urgency=low

  * Added empty entries to shlibs.local, to neatly solve the pre-depends
    problem, as suggested by Ian Jackson.

 -- Michael Nonweiler <mrn20@cam.ac.uk>  Wed, 13 Nov 1996 08:13:28 +0000

e2fsprogs (1.06-3) unstable; urgency=low

  * Hard coded Pre-Depends line, as a temporary fix for the pre-depends
    contains e2fsprogs problem.

 -- Michael Nonweiler <mrn20@cam.ac.uk>  Sat, 9 Nov 1996 12:57:44 +0000

e2fsprogs (1.06-2) unstable; urgency=low

  * New packaging format
  * Fixes packaging bugs -
      Files in /lib are now stripped of all unneeded symbols (Bug#5121)
      Calls to ldconfig in maintainer scripts have been removed (Bug#4247)

 -- Michael Nonweiler <mrn20@cam.ac.uk>  Tue, 5 Nov 1996 21:14:54 +0000

e2fsprogs (1.01-1) unstable; urgency=low

  * upgraded to latest upstream version, to 1.06 from 1.05
  * upgraded to latest upstream version, to 1.05 from 1.04
  * gzip manpages
  * minor changes to debian.rules

 -- Michael Meskes <meskes@debian.org>  Fri, 18 Oct 1996 00:00:00 +0000

e2fsprogs (1.04-1) unstable; urgency=low

   * upgraded to latest upstream version, to 1.04 from 1.02
   * another tidy-up of debian.rules
   * section and priority added to debian.control, since this is an
     essential base package.

 -- Michael Nonweiler <mrn20@cam.ac.uk>  Sun, 23 Jun 1996 00:00:00 +0000

e2fsprogs (1.02-1) unstable; urgency=low

  * upgraded to latest upstream version, to 1.02 from 1.01
  * copied "configure" usr_prefix change (see below), into configure.in
  * updated debian.control file, added Pre-Depends field
    created preinst script to check dpkg --assert-predepends
    tidyed and fixed debian.rules
  * set e2fsck to link shared, as suggested by Bruce Perens in Bug#2332
  * corrected problem in e2fsck error message, Bug#2534
  * added Architecture field
  * very minor correction to expected output of a build time test

 -- Michael Nonweiler <mrn20@cam.ac.uk>  Tue, 5 Mar 1996 00:00:00 +0000

e2fsprogs (1.01-1) unstable; urgency=low

  * removed debugging symbols from libs and enabled more optimization
    as suggested by Rolf Rossius
  * also removed the /var/catman pages
  * changed to elf compilation

 -- Andrew D. Fernandes <adfernan@cnd.mcgill.ca>  Mon, 20 Nov 1995 00:00:00 +0000

e2fsprogs (0.5b-2) unstable; urgency=low

  * Upgraded to latest version, to 1.01 from 0.5b.
  * changed the installation groups from bin to root in MCONFIG.in
  * changed configure to set usr_prefix="\${prefix}/usr"
  * moved the cat pages to /var/catman in MCONFIG.in

 -- Andrew D. Fernandes <adfernan@cnd.mcgill.ca>  Sat, 7 Oct 1995 00:00:00 +0000

e2fsprogs (0.5b-1) unstable; urgency=low

  * Made "fsck -t <filesystem-type> <device>" work correctly. Formerly
    the -t argument was overriden by the filesystem type listed for the
    device in /etc/fstab.
  * added Debian GNU/Linux package maintenance system files

 -- Bruce Perens <Bruce@Pixar.com>  Thu, 3 Aug 1995 00:00:00 +0000<|MERGE_RESOLUTION|>--- conflicted
+++ resolved
@@ -1,10 +1,9 @@
-<<<<<<< HEAD
 e2fsprogs (1.43~WIP-2013-12-28-1) unstable; urgency=low
 
   * Add metadata checksum feature
 
  -- Theodore Y. Ts'o <tytso@mit.edu>  Mon, 28 Dec 2013 23:25:42 -0400
-=======
+
 e2fsprogs (1.42.9-2) unstable; urgency=low
 
   * Fix lintian warning: debian-changelog-has-wrong-weekday
@@ -18,7 +17,6 @@
     the e2fsprogs sources.
 
  -- Theodore Y. Ts'o <tytso@mit.edu>  Mon, 30 Dec 2013 16:56:50 -0500
->>>>>>> 340493b6
 
 e2fsprogs (1.42.9-1) unstable; urgency=low
 
@@ -71,12 +69,7 @@
   * Updated/fixed various man pages.  (Closes: #586218, #669730,
     #698076, #731329)
 
-<<<<<<< HEAD
- -- Theodore Y. Ts'o <tytso@mit.edu>  Tue, 28 Dec 2013 23:18:36 -0500
->>>>>>> maint
-=======
  -- Theodore Y. Ts'o <tytso@mit.edu>  Sat, 28 Dec 2013 23:18:36 -0500
->>>>>>> 340493b6
 
 e2fsprogs (1.42.8-1) unstable; urgency=low
 
