<<<<<<< HEAD
e2fsprogs (1.43~WIP-2012-09-22-1) unstable; urgency=low

  * Add metadata checksum feature

 -- Theodore Y. Ts'o <tytso@mit.edu>  Sat, 22 Sep 2012 21:50:20 -0400
=======
e2fsprogs (1.42.7-1) unstable; urgency=low

  * New uptream version
  * Added new options to filefrag to be consistent with the version from
    Lustre
  * Fixed a bug in resize2fs which could cause severe file system
    corruption when growing an ext4 file system which was formatted with
    fewer-than-normal reserved gdt blocks
  * Fixed resize2fs to be able to handle off-line resizes of file
    systems with the flex_bg feature and without any reserved gdt
    blocks or if the file system did not have the resize_inode feature
  * Fix a crash while mke2fs is parsing "-E resize=NNN" with the 64bit
    file system feature enabled
  * Added the "zap_block", "block_dump", and "extent_open" commands to
    debugfs
  * Fixed e2fsck so it detects and fixes inconsistencies in the interior
    nodes of an inode's extent tree
  * Fixed mke2fs's handling of the mmp_update_interval option
  * Optimized e2fsck's CPU utilization
  * Fixed debugfs's htree command so that all its messages are sent
    through the pager.
  * Fixed debugfs's dump_file and cat functions so they work correctly
    on file systems with a block size greater than 8k.
  * Fixed e2freefrag so it works on 64-bit file systems, and so it uses
    much less memory.

 -- Theodore Y. Ts'o <tytso@mit.edu>  Tue, 1 Jan 2013 10:23:04 -0500
>>>>>>> 73c427d2

e2fsprogs (1.42.6-1) unstable; urgency=low

  * New upstream version
  * Fix build dependencies to avoid requiring dc, and to allow
    cross-building to work (Closes: #677497)
  * Updated/fixed various man pages
  * Mke2fs will now update its progress indicators at most once a second
    to avoid overwhelming serial consoles.
  * Resize2fs will support lazy_itable_init, speeding up off-line growth
    of uninit_bg file systems.
  * Resize2fs now supports on-line resizing 64-bit file systems beyond
    16TB.  A number of bugs in resize2fs which prevented this have been
    fixed.
  * Resize2fs now correctly handles resizing 32-bit file systems to 16TB.
  * Fixed a potential segfault in e2fsck when there is an I/O error
    while reading the superblock.

 -- Theodore Y. Ts'o <tytso@mit.edu>  Fri, 21 Sep 2012 12:14:41 -0400

e2fsprogs (1.42.5-1) unstable; urgency=low

  * New upstream version
  * Mark the e2fsprogs package as Multi-Arch: foreign, so if a package
    foo:i386 depends on e2fsprogs and is installed on an amd64 system,
    the native e2fsprogs will satisfy the dependency.  (Closes: #678395)
  * Fix a fd leak which could cause logsave (and hence a boot-time rc
    init script) to hang (Closes: #682592)
  * Fix a problem if e2fsck where if the root file system is mounted
    read-only, e2fsck would not clear an error indication in the journal
    superblock.  Combined with a kernel bug, this would cause the e2fsck
    to check the file system after every single boot
  * Fixed filefrag so it would not seg fault on virtual filesystems such
    as /proc: e.g., "filefrag /proc/partitions"
  * Fix filefrag so that it correctly reports the number of extents
  * Fixed a bug which caused "mke2fs -N 256 -t ext4 /tmp/foo.img 256m"
    to write blocks out until /tmp filled
  * Fixed a bug in how e2fsck would uniquify directory entry names
  * Change e2fsck so it will allow file systems mounted read-only to be
    checked with the -f option.
  * Fix e2fsck so that the file system is marked as containing an
    error if the user chooses not to fix the quota usage information.
  * Fix tune2fs so that it correctly removes the quota feature when
    the last quota inode is removed.
  * Fix tune2fs so that after removing a quota inode, the block bitmap
    is updated; otherwise, e2fsck would complain after running 'tune2fs
    -O ^quota <dev>'.
  * Fix tune2fs so that when converting a file system from using legacy
    quota files to the new quota file system feature with hidden quota
    files, the accounting for these files is handled correctly so that
    e2fsck doesn't complain.
  * The e4defrag program now allows device symlinks, such as
    /dev/mapper/testvg-testlv, instead of insisting on less
    human-friendly names such as /dev/dm-2
  * Updated/fixed various man pages  (Closes: #680114)

 -- Theodore Y. Ts'o <tytso@mit.edu>  Sun, 29 Jul 2012 19:59:56 -0400

e2fsprogs (1.42.4-3) unstable; urgency=medium

  * Add the -C option to chattr's usage message
  * Fix e2fsprogs so it is blhc (build log hardening check) clean.  This
    fixed e2fsck.static which previously was not getting built with the
    security hardening flags.

 -- Theodore Y. Ts'o <tytso@mit.edu>  Wed, 13 Jun 2012 16:03:24 -0400

e2fsprogs (1.42.4-2) unstable; urgency=medium

  * Fix FTBFS problem on the hurd and freebsd platforms

 -- Theodore Y. Ts'o <tytso@mit.edu>  Tue, 12 Jun 2012 18:26:40 -0400

e2fsprogs (1.42.4-1) unstable; urgency=medium

  * New upstream version
  * Fix 64-bit block number bugs in e2fsck, dumpe2fs, and debugfs which
    could corrupt file systems
  * Fixed e2fsck's handling of how errors propagate from the journal to
    the file system superblock
  * Fixed a false positive complaint from e2fsck if all of the extents
    in the last extent block are uninitialized and located after the
    end of the file.
  * dumpe2fs will display the journal's error indicator in the
    superblock if it is set
  * Fixed a  bug which caused e2fsck to incorrectly use O_EXCLUSIVE in
    some corner cases.
  * Fix truncation of extent-mapped inodes in e2fsck and libext2fs
  * Fixed i_blocks accounting in bigalloc file systems.
  * Add support for btrfs's No_COW flag to lsattr and chattr
  * Debugfs interprets the date strings of the form "@ddd" as ddd
    seconds after the epoch
  * Updated/fixed various man pages  (Closes: #674453, #674694)

 -- Theodore Y. Ts'o <tytso@mit.edu>  Tue, 12 Jun 2012 18:20:55 -0400

e2fsprogs (1.42.3-1) unstable; urgency=low

  * New upstream version
  * Fix bugs on 32-bit systems which could corrupt > 16TB file systems
  * Quiet complaints in e2fsck when the total free blocks or inodes are
    incorrect in the superblock after an system crash, since we don't
    update nor depend on the superblock summaries at each commit boundary
  * Fixed support for (hidden) quota files built into ext4; in
    particular, don't rewrite the quota inode unless the quotas are
    inconsistent
  * Optimized reading and writing bitmaps if direct I/O was enabled
  * Update Czech, Dutch, French, German, Polish, Sweedish, and
    Vietnamese translations
  * Fixed incorrect indentation in tune2fs man page
  * Update debian policy compliance to 3.9.3

 -- Theodore Y. Ts'o <tytso@mit.edu>  Mon, 14 May 2012 14:43:09 -0400

e2fsprogs (1.42.2-2) unstable; urgency=low

  * Fixed e2fsck.conf's man page (Closes: #646963)
  * Fixed 32-bit binary compatibility problem for the libext2fs shared
    library introduced in 1.42.2
  * mke2fs will no longer fail if the /etc/mtab file is not present

 -- Theodore Y. Ts'o <tytso@mit.edu>  Mon, 09 Apr 2012 14:54:33 -0400

e2fsprogs (1.42.2-1) unstable; urgency=low

  * New upstream version
  * Fixed various man pages (Closes: #665427)
  * Speed up resize2fs for large file systems (Closes: #663237)
  * Be less strict about the EXT4_EOFBLOCKS_FL flag (which will
    eventually be going away in the ext4 file system format)
  * Teach mke2fs to use direct I/O if the -D option is given
  * Print errors returned by ext2fs_open2() and ext2fs_check_desc() so
    we can more easily diagnose memory allocation failures caused by
    insufficient memory and abort on memory allocation failures
  * E2fsck can now write log files containing the details of the
    problems that were found and fixed directly.
  * E2fsck can now limit the number of messages issued and printed on
    the console
  * The dumpe2fs, debugfs, and tune2fs now use rbtree bitmaps, which
    cause them to use much less memory for large file systems.
  * E2fsck will now check for zero-length extents, since older kernels will
    OOPS if they comes across one
  * Fix e2fsck's discard behaviour so it does not discard too many
    blocks, and it will not use discard if the device advertises
    that discard does not persistently zero data.  Also, if e2fsck is
    run in read-only mode, do not try to discard data.
  * Fix mke2fs -S so it does not corrupt the first block group's
    information.
  * Add pointer for e2fsprogs-udeb to libcomerr2.shlibs (Closes: #665885)

 -- Theodore Y. Ts'o <tytso@mit.edu>  Tue, 27 Mar 2012 15:55:57 -0700

e2fsprogs (1.42.1-2) unstable; urgency=low

  * Fix the fact that dpkg-buildflags was being ignored due to a
    bash'ism in debian/rules.
  * Check the new /sys/class/power_supply/AC/online since
    /proc/acpi/ac_adapter/... is deprecated and may not be present on
    newer kernels.

 -- Theodore Y. Ts'o <tytso@mit.edu>  Mon, 20 Feb 2012 19:12:20 -0500

e2fsprogs (1.42.1-1) unstable; urgency=low

  * New upstream release
  * dpkg-buildflags is now used if it is present.  This allows Debian
    Wheezy to build with security hardened build flags.  (Closes: #654457)
  * mke2fs and e2fsck now use much less memory for large file systems
  * Fixed mke2fs -S so it can be usefully used as a last ditch recovery
    command when for ext4 filesystems that have the uninit_bg feature enabled.
  * The mke4fs argv[0] is now recognized by mke2fs.
  * Fixed usage and help messages for mke2fs.
  * Eliminated spurious bad block group checksum warnings when e2fsck
    falls back to using the backup group descriptors.
  * Debugfs's ncheck command is now much more useful when used to
    diagnose badly corrupted file system.  Added a new -c option.
  * Fixed bug in e2image which could cause it to fail to set i_size
    correctly if the last hole in the file is an exact multiple of a
    megabyte.
  * Fixed a bug with resize2fs where for 1k and 2k file systems, the
    minimum file size used for resize2fs -M could be a block too small.
  * Fixed the badblocks program to honor the -s flag when in read-only -t
    mode.  (Closes: #646629)
  * Update Czech, Dutch, French, Polish, and Swedish translations

 -- Theodore Y. Ts'o <tytso@mit.edu>  Fri, 17 Feb 2012 15:07:13 -0500

e2fsprogs (1.42-1) unstable; urgency=low

  * New upstream release
  * Fixed hurd FTBFS (Closes: #649689)
  * Optimized e2fsck speed on large file systems when using [scratch_files]
  * Fixed e2fsck handling of blocks claimed by multiple inodes in
    bigalloc file systems
  * Fixed e2fsck's calculation of max file size for non-extent based
    files when huge_file is enabled
  * Update Czech and Swedish translations

 -- Theodore Y. Ts'o <tytso@mit.edu>  Tue, 29 Nov 2011 15:50:07 -0500

e2fsprogs (1.42~WIP-2011-11-20-1) unstable; urgency=low

  * New upstream release
  * Fix error checking so resize2fs works when using a 32-bit userspace
    and a 64-bit kernel (Closes: #644989)
  * e2fsck now returns additional status bits in its exit code if it
    aborts early in the e2fsck run
  * Fix potential stack overflow in debugfs
  * Avoid an infinite loop in ext2fs_find_block_device() if there are
    symlink loops in /dev caused by a buggy udev
  * Fix test failures on big-endian systems
  * Fix gcc -Wall complaints
  * Add freefrag and e2freefrag commands to debugfs
  * Add a read-only, metadata-only debugfs command called rdebugfs
  * Improve first-class quota support
  * Fix bigalloc support in e2freefrag
  * Clean up mmp handling
  * Fix a regression which caused mke2fs to not work correctly on files
    > 2GB.  (Closes: #647245)
  * Fix a namespace leak in libext2fs (tdb_null)

 -- Theodore Y. Ts'o <tytso@mit.edu>  Sun, 20 Nov 2011 21:32:49 -0500

e2fsprogs (1.42~WIP-2011-10-16-1) unstable; urgency=low

  * New upstream release
  * Fix online resizing with resize2fs (Closes: #644989)
  * Fix bug which caused shrinking an empty file system file system to
    its minimal size to sometimes fail.
  * Don't look at the high 16 bits of i_file_acl if the 64-bit feature
    is not enabled; this fixes a Hurd compatibility field since this is
    used for the high 16 bits of i_mode on Hurd.
  * Update Sweedish, Polish, French, German, and Czech translations

 -- Theodore Y. Ts'o <tytso@mit.edu>  Sun, 16 Oct 2011 22:07:03 -0400

e2fsprogs (1.42~WIP-2011-10-09-1) unstable; urgency=low

  * New upstream release
  * Fixed infinite loop in filefrag (Closes: #644792)
  * Fixed various spelling and translation problems
  * Fixed various man pages
  * Fixed 64-bit block numbers in e2fsck's journal replay
  * Fixed mipsel FTBFS that was fixed for mips
  * Update Sweedish, French, and Czech translations
  * Convert to debian source 3.0 (quilt) format

 -- Theodore Y. Ts'o <tytso@mit.edu>  Sun, 09 Oct 2011 22:24:31 -0400

e2fsprogs (1.42~WIP-2011-10-05-2) unstable; urgency=low

  * Fix portability issues with non-Linux platforms and for the mips
    platform, which does some really strange things vis-a-vis
    32/64-bit support without actually having a 64-bit version of
    the architecture (Closes: #644502)
  * Fix dependency problem which causes the newer version of libcom_err2
    to get pulled in when upgrading to e2fsprogs, which needs the new
    interface exported by libcom_err2.  (Closes: #644425, #644584)

 -- Theodore Y. Ts'o <tytso@mit.edu>  Fri, 07 Oct 2011 18:27:06 -0400

e2fsprogs (1.42~WIP-2011-10-05-1) unstable; urgency=low

  * Update translations: German (Closes: #520985)
  * Fixed usage and error text for mke2fs -C option
  * Updated e2fsprogs.pot file for translators
  * Added support for internationalized error strings for libcom_err
  * Fixed various portability nits that were causing FTBFS problems on
    Hurd and FreeBSD
  * Added "big" and "huge" types to mke2fs.conf, since they are needed
    for very large file systems
  * Fixed on-line resizing which had been broken in the 1.42 series
    (Closes: #451388)

 -- Theodore Y. Ts'o <tytso@mit.edu>  Wed, 05 Oct 2011 02:10:53 -0400

e2fsprogs (1.42~WIP-2011-10-01-2) unstable; urgency=low

  * Update translations: French, German (Closes: #620659)
  * Fix compilation problems in hermetic environments
  * Fix on-line resizing in resize2fs (Closes: #451388)
  * Add definitions for "big" and "huge" filesystems to /etc/mke2fs.conf
  * Fix mke2fs when there are more than 2**32 block groups

 -- Theodore Y. Ts'o <tytso@mit.edu>  Tue, 04 Oct 2011 00:04:25 -0400

e2fsprogs (1.42~WIP-2011-10-01-1) unstable; urgency=low

  * New upstream release
  * Avoid unnecessary reboots when checking the root fs in some special cases
  * Fix an off-by-one error in filefrag -v's output
  * Make filefrag display the number of contiguous (not physical)
      extents (Closes: #631498)
  * Clarify the mke2fs.conf.5 man page (Closes: #634883)
  * Add a hurd-specific mke2fs.conf file (Closes: #629355)
  * mke2fs will set s_max_mnt_count to -1 instead of 0 by default to
      work around a bug in pre-3.0 kernels which caused a spurious
      message to be printed when the file system was mounted (Closes: #632637)
  * Fixed portability problems which was causing build failures on
      non-Linux/non-x86 systems.
  * Verify that the bad block inode looks sane before trusting it, to
      avoid it causing more harm than good.
  * Fixed the debian/rules file so that it build successfully if
      DEB_BUILD_OPTIONS contains "nostrip" (Closes: #627535)
  * Fixed some big-endian bugs in the MMP code

 -- Theodore Y. Ts'o <tytso@mit.edu>  Fri, 30 Sep 2011 22:33:41 -0400

e2fsprogs (1.42~WIP-2011-09-25-1) unstable; urgency=low

  * New upstream release
  * Fix FTBFS on big-endian architectures (Closes: #641838)
  * Add support for multiarch (Closes: #632169)
  * Clarify and update debian/copyright file (Closes: #614662)
  * Add support for Multi-Mount Protection (MMP)
  * Allow tune2fs to remove the external journal if the device is not found
  * Updated/clarified man pages (Closes: #642193)
  * Fix a potential FTBFS caused by overly long compile lines (Closes: #629883)

 -- Theodore Y. Ts'o <tytso@mit.edu>  Sun, 25 Sep 2011 01:28:34 -0400

e2fsprogs (1.42~WIP-2011-09-16-1) unstable; urgency=low

  * New upstream release
  * Added support for the integrated quota feature
  * Improved 64-bit and bigalloc support
  * Mke2fs and tune2fs now allows setting the stride and stripe width to zero
  * Fixed tune2fs's mount options parsing  (Closes: #641667)
  * Fixed an ABI compatibility problem which broke the dump program
      (Closes: #636418)
  * Resize2fs has forward compatibility for a new on-line resize ioctl
      for > 16TB file systems.
  * Fixed a (very hard to hit) bug that could cause e2fsck to crash in
       pass 1 or pass 2
  * Debugfs has a new 'blocks' command
  * Mke2fs now gives a warning if the auto-detected block size exceeds
      the page size
  * Mke2fs and e2fsck now tries to use the punch hole command as a
      "discard" when operating on normal files
  * Mke2fs will not try to do any discard operations if -n is specified
      on the command line
  * Updated/clarified man pages (Closes: #639411)
  * Fixed parsing of MNTOPT_ options for tune2fs and debugfs (Closes: #641667)

 -- Theodore Y. Ts'o <tytso@mit.edu>  Fri, 16 Sep 2011 10:33:59 -0400

e2fsprogs (1.42~WIP-2011-07-02-1) unstable; urgency=low

  * New upstream release
  * Add support for 64-bit file systems
  * Add support for bigalloc file systems
  * Fixed an e2fsck bug which caused "*** FILE SYSTEM WAS MODIFIED ***"
      without an explanation of what was fixed.
  * E2fsck will no longer attempt to clone an extended attribute block
      in pass1b handling if the file system does not support extended
      attributes.
  * E2fsck will be more careful accidentally asking the user to continue
      if the file system is mounted, so that an escape sequence won't
      cause a false positive.  (Closes: #619859)
  * E2fsck now uses less cpu time in pass 5
  * E2fsck will no longer segault when a corrupted file system has a bad
    extent, and removing it leads to a block needing to be deallocated.
  * E2fsck now supports an extended "discard" option which will cause
      e2fsck to attempt discard all unused blocks after a full check
  * The e2image program now supports the qcow2 format, a more efficient
      way of capturing file system metadata snapshots.
  * Mke2fs now supports the [devices] stanza in mke2fs.conf.
  * Mke2fs now supports the reserved_ratio relation in mke2fs.conf.
  * Mke2fs now creates extent-mapped directories for the root and
      lost+found directories.
  * Mke2fs will skip zero'ing the journal if the extended option
      "lazy_journal_init" is specified.
  * Mke2fs will now create file systems that enable user namespace
      extended attributes and with time- and mount count-based file
      system checks disabled.
   * Mke2fs will not set a stride or strip size of one block based on
       block bevice attributes obtained from sysfs.
   * Mke2fs now displays a progress report during the discard process.
   * Mke2fs now handles extreme file system parameters correctly which
       previously caused the inodes per group to drop below 8, leading
       to a segfault.
   * Debugfs's icheck will now correctly find inodes which use the
       searched-for block as an extended attribute block.
   * Debugfs now has a new "punch" command which remove blocks from the
       middle of an inode.
   * The badblocks program now correctly recovers from I/O errors when
       direct I/O is being used.  The badblocks command now also
       supports a -B option which forces the use of buffered I/O, and
       the -v option will provide a more detailed breakdown of read,
       write, and failed comparison errors.
   * Added e4defrag tool which uses the EXT4_IOC_MOVE_EXT ioctl.
   * Added support for journals larger than 2GB.
   * Support using both hard links and symlinks when installing e2fsprogs.
   * Add overflow checking to tune2fs -i's fsck interval, which must fit
       in a 32-bit field.
   * Filefrag will report 0 extents correctly in verbose mode.
   * Logsave's usage message has been fixed.  (Closes: #619788)
   * Update translations: French, Chinese, Germany, Indonesian, Swedish,
        Vietnamese, Polish, Dutch, Czech.
   * Updated/clarified man pages.

 -- Theodore Y. Ts'o <tytso@mit.edu>  Sat, 02 Jul 2011 22:38:57 -0400

e2fsprogs (1.41.14-1) experimental; urgency=low

  * New upstream release
  * Fixed a FTBFS on big-endian architectures
  * Fixed spurious warning in mke2fs
  * resize2fs now works correctly on devices exactly 16TB
  * resize2fs will no longer clear the resize_inode feature when the
    number of reserved GDT blocks reaches 0.  This allows a file
    system with the flex_bg feature to be subsequently shrunk.
  * e2fsck will no longer use the extended rec_len encoding for file
    systems whose blocksize is less than 64k, to catch fs inconsistencies
    which the kernel will complain about.

 -- Theodore Y. Ts'o <tytso@mit.edu>  Wed, 22 Dec 2010 18:39:19 -0500

e2fsprogs (1.41.13-1) unstable; urgency=low

  * New upstream release
  * E2fsck can now do journal-only replays via "e2fsck -E journal_only"
  * E2fsck now understands UUID= and LABEL= specifiers for the -j option
    (Closes: #559315)
  * E2fsck.conf now supports a new config option, which forces the
    problem not to be fixed: problems/<problem code/force_no
  * Dumpe2fs now prints friendlier offsets for flex_bg file systems
  * Mke2fs will now fail if the user uses an file system type not
    defined in mke2fs.conf (Closes: #594609)
  * Resize now prints a clarified error message explaining that on-line
    shrinking is not supported at all.  (Closes: #599786)
  * Fixed a build error caused by bad static and profiled dependencies
    for the blkid library (Closes: #604629)
  * Fixed an e2fsck PROGRAMMING BUG error (Closes: #555456)
  * Fixed outdated mention of fsck in the e2fsprogs package (Closes: #588726)
  * Removed obsolete initrd script (Closes: #585041)
  * Fixed bad dependency on libblkid1 due to shlibs.local (Closes: #583551)
  * E2fsck now opens the external journal in exclusive mode to prevent
    clearing the journal of a mounted, snapshotted volume if the user
    accidentally tries to run e2fsck on the snapshot volume (Closes: #587531)
  * Fix a big in e2fsck so it correct test for whether the EOFBLOCKS_FL
    flag should be set or not.
  * Tune2fs can now set uninit_bg without requiring an fsck afterwards
  * Add support for the new ext4 default mount options added in 2.6.35
  * Add support for the ext4 error tracking superblock fields added in 2.6.36
  * Debugfs now uses a more concise format for listing extents in its
    stat command
  * Debugfs can now use direct I/O to access the file system with the -D option
  * Mke2fs will skip initializing the inode table if a device supports
    discard and the discard operation results in zero'ed blocks
  * Mke2fs's handling of logical and physical sector sizes has been
    significantly improved.
  * Debugfs will correctly show the progress bar even when UTF-8
    characters are used in its translation files (Closes: #583782, #587834)
  * E2freefrag will now display the total number of free extents.
  * Resize2fs -P now longer requires a freshly checked file system
  * Fixed a floating point precision error that can cause segfaults in
    e2fsck and resize2fs in extremely rare cases
  * Fixed a bug in e2fsck which caused it to fail if both the original
    and backup superblocks were invalid in some way
  * Fixed a bug in e2freefrag which caused getopt parsing to fail on
    architectures with unsigned chars
  * Clarified mke2fs and e2fsck error messages when given incorrect
    options/values by the user
  * Updated/clarified man pages (Closes: #580236, #594004, #589345, #591083)

 -- Theodore Y. Ts'o <tytso@mit.edu>  Mon, 22 Nov 2010 16:00:50 -0400

e2fsprogs (1.41.12-2) unstable; urgency=high

  * Allow tune2fs to set uninit_bg without requiring an fsck
  * Fix test in e2fsck to correctly check for EOFBLOCKS files
  * Fix dependencies for libuuid and libblkid (Closes: #583551)

 -- Theodore Y. Ts'o <tytso@mit.edu>  Thu, 03 Jun 2010 09:30:36 -0400

e2fsprogs (1.41.12-1) unstable; urgency=low

  * New upstream release
  * mke2fs now gives the correct error message if the external journal
    is device is not found
  * The resize2fs program will refuse to print the minimum size needed
    for a file system if it is not clean.
  * E2fsck now tests for extents that begin at physical block 0 and
    rejects them as invalid.
  * Fixed a bug in e2fsck which could cause it to crash when trying to
    remove an invalid extent and the block bitmaps hadn't yet been loaded.
  * E2fsck will now completely skip time-based checks if the system
    clock looks insane or if the broken_system_clock option is set
    in /etc/e2fsck.conf.  (Closes: #549861, #540152)
  * Fixed a bug in e2fsck which caused e2fsck to complain about i_blocks
    with a 4T file created using posix_fallocate()
  * E2fsck will now correctly mark a sparse journal as invalid and will
    delete and recreate the journal to address the problem.
  * Fixed e2fsck not to ask permission from the user to abort if it's
    going to abort regardless of what the user is going to say...
  * E2fsck can now continue even if it fails to recreate the resize inode
  * E2fsck will now avoid removing directory entries for inods found in
    the unused region of the inode table until after it restarts the fs
    check to avoid removing valid data.
  * E2fsck will now longer try to set the block group checksums if it
    is interrupted.
  * Mke2fs will check both the physical and logical blocksizes of a
    device to better support 4k sector drives.
  * Mke2fs will accept the valid (but rarely useful) flex_bg size of 1
  * E2fsck will check for cases where the EOFBLOCKS_FL is set whe nit is
    not needed, and offer to clear it.
  * The com_err library will now only output a CR character if the
    stderr is connected to a tty in raw mode.
  * Update Czech, Chinese, Dutch, French, Germany, Indonesian, Polish,
    and Vietnamese translations (from the Translation Project)
  * Add an fsck.ext4 symlink in the e2fsprogs-udeb package (Closes: #571247)
  * Fix makefile dependency so dpkg-buildpackage -j2 works (Closes: #563487)

 -- Theodore Y. Ts'o <tytso@mit.edu>  Mon, 17 May 2010 19:43:52 -0400

e2fsprogs (1.41.11-1) unstable; urgency=medium

  * New upstream release
  * Add Heimdal function com_right_r() to libcom_err (Closes: #558910)
  * Allow e2fsck to run even if the physical device has more than 2**32 blocks
  * Debugfs's "logdump -b <blk>" now properly shows the allocation status
    of the block <blk>.  (Closes: #564084)
  * Make e2fsck's "the filesystem is mounted" message is now more scary
    to hopefully dissuade users from thinking, "surely that message
    doesn't apply to *me*"  :-(
  * e2fsck -n will now always open the file system read-only.   We now
    disallow certain combination of options which previously were manual
    exceptions; this is bad because it causes users to think they are
    smarter than they really are.   So "-n -c", "-n -l", "-n -L", and
    "-n -D" are no longer supported.
  * If the partition is badly aligned, have mke2fs just print a warning
    message and continue.  Previously mke2fs would ask to confirm, and
    this broke distro installation scripts.
  * Fix a bug in libext2fs caused the creation of very large journals
    for ext4 to be _very_ slow.
  * E2fsck now understands the EOFBLOCKS_FL flag which will be used in
    2.6.34 kernels to make e2fsck not complain about blocks deliberately
    fallocated() beyond an inode's i_size.
  * Fix a bug in e2fsck which could cause e2fsck -D to corrupt
    non-indexed directories.  (Closes: #572453)
  * debian/rules: can be compiled statically with stack protector now.
    (Closes: #573923)
  * Update debian policy compliance to 3.8.4

 -- Theodore Y. Ts'o <tytso@mit.edu>  Mon, 15 Mar 2010 00:16:35 -0400

e2fsprogs (1.41.10-1) unstable; urgency=low

  * New upstream release
  * Fix resize2fs bug which causes it to access invalid memory
  * Add libss support for libreadline.so.6
  * Fix e2fsck's check for extent-mapped directory with an incorrect file type
  * Add new e2fsck.conf configuration option:
    default/broken_system_clock for system with broken CMOS hardware
    clocks.  (Closes: #559776)
  * Fix flex_bg inode table placement algorithm used by mke2fs for
    certain specific file system sizes
  * Add source lintian overrids for weak-library-dev-dependency
  * Fix FTBFS problem caused by texi2html changing (again) its output
    location.  (Closes: #552934)
  * Make e2fsck to avoid rehashing directories which can fit in a
    single directory block.
  * Fix how e2fsck fixes sparse directories which are extent-mapped.
  * Fix some big-endian bugs in e2fsck and libext2fs
  * Teach e2fsck to detect and fix sparse extent-mapped directories
  * Fix filefrag from core dumping on file systems with 8k block sizes
  * E2fsck was depending on i_size to be correct to detect and fix
    certain directory problems before actually fixing the
    directory's i_size.  This caused certain rare corruptions to
    require two runs of e2fsck to address.
  * Update Czech, Indonesian, Polish and Vietnamese translations
    (from the Translation Project)
  * Fix e2fsck to find and correct duplicate directory entries in
    non-indexed directories.
  * Add support for calling BLKDISCARD to mke2fs.
  * Enhance libext2fs so it works around bug in Linux version 2.6.19
    and earlier where the /proc/swaps file was missing the header on
    the first line.
  * Fix resize2fs so it works correctly on file systems with external journals
  * Fix libss so that it does not seg fault when using a readline
    library which does not supply a readline_shutdown() function.
  * Add a pre-depends for util-linux-ng (Closes: #551795)
  * Update and clarify various man pages.
  * Corrected dumpe2fs's usage message
  * Teach libext2fs to ignore the high 32 bits of the i_blocks field
    when huge_file file system feature is set, but the inode does not
    have the HUGE_FILE_FL flag set.
  * Change e2fsck to accept superblock times to be fudged by up to 24
    hours by default.  Most distributions have fixed their init scripts,
    but apparently now they have buggy virtualization scripts.  :-(  I
    give up, too many buggy user space set ups out there.  (Closes: #557636)
  * Fix e2fsck to correctly print > 32-bit i_blocks numbers in problem reports
  * Improve e2fsck so it prints "Illegal indirect block" instead of
    "Illegal block #-1"
  * Teach mke2fs to get device topology information from blkid and use
    it to populate the superblock stride and stripe sizes and warn if
    the block device is misaligned
  * Fix a file descriptor leak in debugfs when sourcing a command file
  * Fix a file descriptor leak in fsck
  * Round up the bitmap size to prevent spurious segmentation faults on
    BSD platforms.
  * Fix resize2fs to correctly calculate the minimum size needed, when
    flex_bg is enabled, to prevent resize2fs -M from failing.
  * Dumpe2fs now displays more information about the contents of the journal
  * Make sure the libblkid1 and libblkid1-dbg packags have changelogs
  * On low memory systems, e2fsck can print some very scary looking
    error messages.  Clean up them up to avoid user panic.  (Closes: #509529)
  * Enhance blkid to support .ko.gz files in the modules.dep parser
  * Fix tune2fs -j for mounted exted-enabled file systems
  * Use the feature name "extent" instead of "extents" in mke2fs.conf.
    Both work, but the latter is what is documented in the man page.
    (Closes: #540111)

 -- Theodore Y. Ts'o <tytso@mit.edu>  Sun, 07 Feb 2010 20:56:47 -0500

e2fsprogs (1.41.9-1) unstable; urgency=low

  * New upstream release
  * Fix tune2fs -I to work correctly in the face of bad blocks and
    filesystems formatted for RAID arrays, and ENOSPC errors
  * Require the user to only answer one question instead of multiple
    ones for multiple bad block group checksums, or when an inode
    table needs to be moved.
  * Fix e2fsck to handle moving inode tables in FLEX_BG filesystems more
    gracefully by looking in the entire flex_bg for space, instead of
    just in the block group; if that doesn't work, try looking for
    space in the entire filesystem.
  * Fix the filefrag code to avoid printing the extent header if it
    needs to fallback to using the FIBMAP ioctl.
  * Fix filefrag to print the correct number of extents for zero-length
    files when using FIBMAP.  (Closes: #540376)
  * Add a filefrag -B option to make it easier to debug the FIBMAP
    support.
  * Allow e2fsprogs programs to allocate from uninitalized block groups.
  * Add a new program, e2freefrag, which displays information about the
    free space fragmentation in an ext2/3/4 filesystem.
  * E2fsck will now print much fuller information when the last mount
    time or last written time is in the future, since most people can't
    seem to believe their distribution has buggy init scripts, or they
    have a failed CMOS/RTS clock battery.
  * Update French, Polish, Czech, and Sweedish translation from the
    Translation Project.
  * Enhance debugfs's 'stat' command to print basic extent information
    for extent-mapped inodes, and add a new command, 'dump_extents'
    which prints detailed information about an inode's extent tree.

 -- Theodore Y. Ts'o <tytso@mit.edu>  Sun, 23 Aug 2009 10:08:52 -0400

e2fsprogs (1.41.8-2) unstable; urgency=low

  * Fix regression in ext2fs_extent_set_bmap() which caused e2fsck -fD
    to fail on ext4 filesystems if the directory needs to shrink by more
    than a block (Closes: #537510)
  * Fixed filefrag for non-extent based files
  * Fix use of apostrohe's in package descriptions
  * Don't use dietlibc when building for mips and mipsel architectures

 -- Theodore Y. Ts'o <tytso@mit.edu>  Mon, 20 Jul 2009 09:38:21 -0400

e2fsprogs (1.41.8-1) unstable; urgency=low

  * New upstream release
  * Fix resize2fs bugs when shrinking ext4 filesystems
  * Update debian policy compliance to 3.8.2
  * Update package descriptions to mention ext3 and ext4 filesytems
      (Closes: #535530)
  * Update French, Polish, Czech, Indonesian, and Sweedish translation
      from the Translation Project.
  * If the resize2fs operation fails, the user will be told to fix up
    the filesystem using e2fsck -fy.

 -- Theodore Y. Ts'o <tytso@mit.edu>  Sat, 11 Jul 2009 17:26:16 -0400

e2fsprogs (1.41.7-2) unstable; urgency=low

  * Fix online resizing using resize2fs (Closes: #535452)
  * Fix the filefrag program for files with more than 144 extents
  * Update and clarify various man pages.
  * Fix potential filesystem corruptions caused by using resize2fs to
    shrink filesystems with extents enabled.

 -- Theodore Y. Ts'o <tytso@mit.edu>  Tue, 07 Jul 2009 23:21:46 -0400

e2fsprogs (1.41.7-1) unstable; urgency=low

  * New upstream release
  * Fix memory leaks in e2fsprogs, including a very large memory leak
    which can cause e2fsck to run out of memory when checking very large
    filesystems using extents.
  * Fix a bug in libext2fs which can cause e2fsck and resize2fs to write
    uninitalized data into the portion of the inode beyond the first 128
    bytes when operating on extents; potentially corrupting filesystems.
  * The logsave program will now filter out the ^A and ^B characters when
    writing to the console.
  * Update/clarify man pages (Closes: #531385, #523063)
  * Fix filefrag progam so it correctly checks for errors from the
    fiemap ioctl.
  * Change badblocks to allow block sizes larger than 4k.
  * Fix libext2fs to properly initialize i_extra_size when creating the
    journal and resize inodes.
  * Resize2fs will now update the journal backup fileds in the
    superblock if the journal is moved; this avoids an unnecessary full
    fsck after resizing the filesystem.
  * Use the same encoding as the kernel for rec_len == 64k in 64k block
    filesystems.
  * Fix lsattr to exit with a non-zero status when it encounters errors.
  * Enhance badblocks to print the currently tested block number when
    interrupted with ^C.
  * Fix debugfs from core dumping if the logdump command fails to open the
    output file.
  * Harden ext2fs_validate_entry() so that lsdel will not read beyond the
    end of the block even if the directory block is corrupted.
  * Update Chinese and Czech translation from the Translation Project.

 -- Theodore Y. Ts'o <tytso@mit.edu>  Mon, 29 Jun 2009 15:12:14 -0400

e2fsprogs (1.41.6-1) unstable; urgency=low

  * New upstream release
  * Update and clarify man pages
  * Fix a number of Lintian warnings, including to updating to debian
    policy 3.8.1
  * Update config.guess and config.sub to the latest (2009-04-17)
    version so that e2fsprogs will build on the avr32 platform
    (Closes: #528330)
  * Add an explicit error message if the /etc/mtab file is missing
    when running e2fsck or resize2fs (Closes: #527859)
  * Enhance e2fsck to handle the case where the primary block group
    descriptors need fixing, and the backup superblock is corrupt.
    (Closes: #516820)
  * Add an "-a" option to debugfs's close_filesys command
  * e2fsck will no longer abort a preen operation if an inode's
    i_file_acl_hi field is non-zero.  (Closes: #526524)
  * The chattr program can now migrate inodes from using direct/indirect
    blocks to extent trees.
  * Speed up e2fsck if there are multiple block groups with inodes in
    use in the unused portion of the block group's inode table.
  * Update Chinese translation from the translation project
  * Fix resize2fs so it won't corrupt ext4 filesystem when asked to
    shrink a filesystem smaller than the minimum suggested size.
  * Fix e2fsck regression which can corrupt ext4 filesystems when
    replaying the journal.
  * Add support to e2fsck for handling I/O errors while replaying the
    journal
  * Fix a bug in e2fsck which could cause it to crash if an inode has a
    corrupt extent header, and the user declines to clear the inode.
  * Fix blkid to prefer the /dev/mapper/<name> device names over the
    private /dev/dm-N device names.
  * Add support for the FIEMAP ioctl to the filefrag program
  * Further speed up e2fsck by skipping journal checks if the filesystem
    is mounted read-only and is marked as not needing journal replay.
  * Add a build depends in the control file indicating that dietlibc
    must be newer than version 0.30 (Closes: #506064)

 -- Theodore Y. Ts'o <tytso@mit.edu>  Fri, 30 May 2009 13:26:23 -0400

e2fsprogs (1.41.5-1) unstable; urgency=low

  * New upstream release
  * E2fsck will now detect and fix inodes that have a non-zero
    i_file_acl_high field on 32-bit filesystems.
  * Update build-depends to indicate that dietlibc 0.30 doesn't work.
    (Closes: #506064)

 -- Theodore Y. Ts'o <tytso@mit.edu>  Fri, 24 Apr 2009 08:52:47 -0400

e2fsprogs (1.41.4-3) unstable; urgency=low

  * Update/clarify man pages (Closes: #365619)
  * Fix a problem where the 'device names' for pseudo-filesystems in
    /proc/mounts could confuse the e2fsprogs into thinking that a
    filesystem image stored in a regular file was mounted when it was not
  * Remove whole-disk entries from the blkid cache when partitions are found
  * Reduce the number of disk reads needed when the filesystem is clean
  * Add Chinese (simplified) translation from the Translation Project

 -- Theodore Y. Ts'o <tytso@mit.edu>  Thu, 23 Apr 2009 01:35:22 -0400

e2fsprogs (1.41.4-2) unstable; urgency=low

  * Update the debian copyright files to point at the version-specific
    GPL and LGPL files.
  * Update the debhelper compat level to 7
  * Fix a number of filesystem corruption bugs in resize2fs when growing
    or shrinking ext4 filesystems off-line (i.e., when the ext4
    filesystem is not mounted).
  * Clarify tune2fs man page  (Closes: #515693)
  * Add homepage field to the debian control file (Closes: #506279)
  * Fix Hurd compilation problem (Closes: #521602)
  * Debugfs can now set i_file_acl_high via the set_inodes_field command
  * Debugfs will now display a 64-bit file acl block
  * Fix various gcc compilation warnings and other programming cleanups
  * Make sure libuuid closes all file descriptors before starting the
    uuidd daemon.
  * Avoid running e2fsck unnecessarily after doing an online resize
  * Mke2fs -S will now avoid trying to create the journal
  * Update the Czech translation from the translation project.
  * Fix support for external journals (which was broken in e2fsprogs 1.41.4)
  * Fix a compatibility issue with libext2fs info page and makeinfo 4.12
  * Fix a segfault in debugfs when running stat without an open filesystem
  * Teach the blkid library that starting in 2.6.29, ext4 can support
    filesystems without journals.
  * Add error check preventing the reserved_ratio argument to mke2fs and
    tune2fs from being negative.  (Closes: #517015)
  * Add support for tracking the number kilobytes written to the
    filesystem via the superblock field s_kbytes_written

 -- Theodore Y. Ts'o <tytso@mit.edu>  Sun, 19 Apr 2009 23:05:53 -0400

e2fsprogs (1.41.4-1) unstable; urgency=low

  * New upstream release
  * Fix bug which could sometimes cause blkid to return an exit value of
    zero for a non-existent device (Closes: #502541)
  * Fix spelling mistake in Debian changelog (Closes: #502323)
  * Fix blkid to deal with an ext3 filesystem with the test_fs flag
  * Fix debugfs's ncheck output to suppress extra characters at the end
    of the file name
  * Tune2fs now updates the block group checksums after changing the
    filesystem's UUID
  * Speed up tune2fs's inode resizing code so it is no longer vastly
    inefficient for moderate to large filesystems
  * Fix dumpe2fs so it doesn't attempt to print the inline journal
    information on filesystems with an external journal
  * Update the Catalan translation
  * Filter out linux-vdso.so lines when determining the library
    dependencies while building the initial ramdisk (Closes: #503057)
  * Fix e2fsck so an errant INODE_UNINIT flag set in a block group
    doesn't cause e2fsck to abort.
  * E2fsck now distinguishes between fragmented directories and
    fragmented files in verbose mode statistics and in the fragcheck
    report.
  * Avoid double-counting non-contiguous extent-based inodes in the
    verbose mode statistics.
  * E2fsck now leaves slack space when repacking directories so that a
    few new directory entries won't cause leaf nodes to become split
    right away.
  * E2fsck was previously not handling the case of a corrupted interior
    node in the extent tree, and would crash in that case.  It now will
    handle this and related failures robustly.
  * E2fsck problem descriptions involving the journal are no longer
    referred to as "ext3" problems, since ext4 filesystems also have
    journals.
  * Fix a long-standing bug in e2fsck which would cause it to crash when
    replying journals for filesystems with block sizes greater than 8k.
  * Fix a regression in debugfs's logdump command so it works for
    filesystems with 32-bit block numbers.  This was accidentally broken
    when the header files were changed to support the 64-bit block numbers.
  * Fix resize2fs for ext4 filesystems.  Some blocks that that need moving
    when shrinking filesystems with uninit_bg feature would not be
    moved.  In addition, blocks and inode table blocks were not being
    correctly freed when shrinking filesystems with the flex_bg feable,
    which caused resize2fs -M to fail.  Finally, when blocks are moved,
    make sure the uninitialized flag in extents is preserved.
  * Add mkfs.ext4 symlink to the e2fsprogs-udeb package (Closes: #511207)
  * Resize2fs now reserves some extra block when calculating the minimum
    size to shrink the filesystem in case some extent allocation trees
  * Add a "set -e" to uuid-runtime's prerm script to make Lintian happy
  * The blkid library will now recognize btrfs filesystems and swap
    devices currently used by user-level software suspend.
  * tune2fs will not allow changing the inode size for filesystems that
    have the flex_bg feature enabled, since the code currently assumes
    the each block group's portion inode table is located in its own
    block group.
  * Fix tune2fs -I so it won't corrupt ext3/ext4 filesystem configured
    for RAID storage devices.
  * Mke2fs now understands a -U option which allows the UUID to be
    specified for the new filesystem.
  * Mke2fs will now treat devices with exactly 16TB as if they have 16TB
    minus one block, since many users expect ext4 to support 16TB
    devices, and the true maximum size is 16TB-1.
  * E2fsck will now flag filesystems that have an insane s_first_ino
    field in their superblock.

 -- Theodore Y. Ts'o <tytso@mit.edu>  Tue, 27 Jan 2009 11:50:49 -0500

e2fsprogs (1.41.3-1) unstable; urgency=low

  * New upstream release
  * Fix e2fsck so it prints the correct inode number for uinit_bg
    related problems.
  * E2fsck will offer to clear the test_fs flag if the ext4 filesystem
    is available.
  * Fix a file descriptor leak in libblkid
  * Avoid a potential infinite loop in e2fsck when there are disk I/O
    errors while trying to close a filesystem.
  * Fix a potential infinite loop in resize2fs when a bogus new size of
    0 blocks is specified on the command line.
  * Add an early check to see if a device is read-only to avoid lots of
    confusing error messages.
  * Fix debugfs's ncheck command so it prints all of the names of
    hardlinks in the same directories.
  * Fix a bug in libblkid so it correctly detects whether the ext4 and
    ext4dev filesystems are available, so that the ext4dev->ext4
    fallback code works correctly.

 -- Theodore Y. Ts'o <tytso@mit.edu>  Sun, 12 Oct 2008 22:45:34 -0400

e2fsprogs (1.41.2-1) unstable; urgency=low

  * New upstream release
  * Fix e2fsck's automatic blocksize detection.  This fixes a regression
      added in e2fsprogs 1.40.7 where e2fsck's -b option would not
      work if a blocksize wasn't also specified via the -B option.
  * Fix a potential file descriptor leak in libcom_err if the
      application exec's another program.
  * Fixed badblocks output for "badblocks -sw"
  * debugfs: Fix ncheck to print all pathnames for all of the specified inodes
  * Use dietlibc when possible for building e2fsck.static, to reduce the
      size of the static binary.
  * debugfs: Add the ability to specify the hash seed and to specify the
      hash algorithm by name to the "hash" command.
  * Add documentation for the file I/O functions to libext2fs.texinfo.
      (Closes: #484877)
  * Fix a bug in e2fsck where if a translation file is being used and
      e2fsck needs to print problem report with a custom question (such as
      "Run journal anyway?"), the PO file's header would get spewed onto
      the terminal.
  * Update Swedish, Vietnamese, Dutch, Indonesian, German, Czech translations
  * Fixed spelling mistakes in man pages  (Closes: #498100, #498101,
      #498102, #498103)

 -- Theodore Y. Ts'o <tytso@mit.edu>  Thu, 02 Oct 2008 08:54:16 -0400

e2fsprogs (1.41.1-3) unstable; urgency=low

  * badblocks -v will now display the time and percentage complete
      (Closes: #429739)
  * Reordered debian/rules when building udebs to avoid a Lintian warning
  * Fixed dependencies fields in the udeb packages (Closes: #497619)
  * Avoid linking various programs with unneeded libraries
  * Fixed a typo'ed bold font specifier in mke2fs's man page
  * Fixed the pkg-config files so the include directory needed by the
      various libraries is included, and to use Requires.private to
      avoid unnecessary linking of dynamic libraries.
  * Add more historical information to the debian/*.symbol files

 -- Theodore Y. Ts'o <tytso@mit.edu>  Fri, 05 Sep 2008 11:11:03 -0400

e2fsprogs (1.41.1-2) unstable; urgency=low

  * Make sure ext4_swab64() is defined on all platforms (Closes: #497515)
  * Badlocks: Use O_LARGEFILE so it will run on files greater than 2GB

 -- Theodore Y. Ts'o <tytso@mit.edu>  Tue, 02 Sep 2008 09:53:46 -0400

e2fsprogs (1.41.1-1) unstable; urgency=low

  * New upstream release
  * mke2fs and tune2fs now use half-md4 as the default hash algorithm
       In addition the default hash algorithm can be via mke2fs.conf for
       mke2fs, and via a command-line option for tune2fs.
  * Add support for on-line resizing of ext4 filesystems with the
       flex_bg filesystem feature.
  * e2fsck now creates the journal in the middle of the filesystem,
       which can speed up fsync-heavy workloads.
  * Make the blkid library more efficient for devicemapper devices,
       mostly by no longer using the libdevmapper library.
  * Fix various namespace leakages by the libblkid, libe2p and libext2fs
       libraries.
  * Fix support for empty directories in 64k blocksize filesystems.
  * Add supported_features command to debugfs
  * Improve libblkid detection of JFS and HPFS filesystems
  * The test I/O manager is now compiled in by default, but to avoid its
    overhead, it is only enabled when the TEST_IO_FLAGS or TEST_IO_BLOCK
    environment variables are set.
  * Fix filefrag's ideal extent calculation (Closes: #458306)
  * Fix postinstall scripts when the user/group is in LDAP (Closes: #497010)
  * Add Indonesian and update French, Polish, Dutch, German, Sweedish,
       Czech, and Vietnamese Translations.  (Closes: #313697, #401092)
  * Update/clarified man pages
  * Add dpkg-gensymbols support to track ABI changes to the libraries
  * Add lintian overrides for uuid-runtime and libuuid1
  * Remove (no longer needed) lintian overrides for e2fsck-static
  * Add debian/watch file

 -- Theodore Y. Ts'o <tytso@mit.edu>  Mon, 01 Sep 2008 11:30:21 -0400

e2fsprogs (1.41.0-4) unstable; urgency=low

  * mke2fs will issue a warning if mke2fs.conf hasn't been updated and
    the user tries to create an ext3, ext4, or ext4dev filesystem,
    since it depends on the mke2fs.conf file in order to create the
    filesystem properly with the appropriate features.
  * Fix the maximum journal size message in mke2fs and tune2fs to be
    consistent/correct.  (Closes: #491620)
  * Add detection for hfsx filesystem and add label and uuid detection
    for hfs, hfsplus, and hfsx filesystems in libblkid.
  * Fix cosmetic issue in resize2fs when a progress bar doesn't finish
    with a newline for pass 4 (when the inode references are updated).
  * Teach resize2fs to move blocks when extents are present (when
    shrinking a filesystem and/or if resize_inode is not present).
  * Teach resize2fs to work correctly with the uninit_bg when blocks
    need to be moved or allocated.
  * Fix and optimize extent manipulation in libext2fs for resize2fs.
  * Fix "dumpe2fs -i" and "debugfs -i".  (Closes: #495830)
  * Fix resize2fs incorrectly managing directory in-use counts when
    shrinking filesystems and directory inodes need to be moved.
  * Fix spurious e2fsck complaints with i_size with extents and large
    files and preallocated blocks.
  * Make sure the creation timestamp is set by mke2fs and by new inodes
    created by the libext2fs in general.
  * Fix ind/dind/tind statistics when extents are present, and add
    extent tree depth statistics.
  * Add a fragmentation report extended option to e2fsck.
  * Fix blkid cache validation and some possible blkid crashes
    (Closes: #493216)
  * Teach debugfs's htree command to work with extent-based directories.
  * Improve the error message for "tune2fs -I".
  * Fix miscellaneous strings and usage messages pointed out by the
    translators.  (Thanks, translators!)
  * Enforce that mke2fs won't allow features for revision 0 filesystems.
  * Optimize inode table allocation in mke2fs for flex_bg filesystems.
  * Update/clarified man pages
  * Fix minor typo in uuid-runtime's debian package description
  * Wrap debian/copyright files to avoid "line too long" lintian warnings

 -- Theodore Y. Ts'o <tytso@mit.edu>  Sat, 23 Aug 2008 08:56:47 -0400

e2fsprogs (1.41.0-3) unstable; urgency=medium

  * Fix mips-specific FTBFS problem in debian/rules file
  * Synchronize section and priority levels in control file with the
    FTP masters' override file.

 -- Theodore Y. Ts'o <tytso@mit.edu>  Tue, 15 Jul 2008 11:38:59 -0400

e2fsprogs (1.41.0-2) unstable; urgency=medium

  * Don't try to check the group descriptor checksum if the GDT_CSUM
    feature is not present.  (Closes: #490637)
  * Add a new blkid -L option which pretty-prints the currently
    available block devices.  (Closes: #490527)

 -- Theodore Y. Ts'o <tytso@mit.edu>  Sun, 13 Jul 2008 19:18:08 -0400

e2fsprogs (1.41.0-1) unstable; urgency=medium

  * New upstream version
  * Make e2fsck detect corrupted block group descriptors that would
    cause it to relocate inode tables, causing more damage to the
    filesystem, and make it try the backup superblock/block group
    descriptors first.
  * Fix resize2fs to clean up the resize_inode if all of the reserved
    gdt blocks are consumed during an off-line resize.
  * Enable huge_file, dir_nlink, extra_isize feautres for mke2fs and tune2fs.
  * Enable huge_file, dir_nlink, extra_isize, and uninit_bg by default
    in mke2fs.conf.
  * Fix badblocks terminology in man page and program output.
    (Closes: #440983, #440981)
  * Clarify stripe-width and stride-size in mke2fs man page.  (Closes: #487849)
  * mke2fs: Dumb down filesystems for GNU Hurd (Closes: #471977)
  * Add bash-static to the list of shells recommended for e2fsck-static
    (Closes: #490003)
  * mke2fs: Fix flex_bg metadata default layout to avoid a hole between
    the bitmaps and inode tables.

 -- Theodore Y. Ts'o <tytso@mit.edu>  Thu, 10 Jul 2008 17:25:32 -0400

e2fsprogs (1.41~WIP-2008-07-07-1) experimental; urgency=low

  * New upstream version (pre-release for e2sprogs 1.41)
  * Update to indicate compliance with debian policy version 3.8.0.0.
  * Fix e2fsck to not truncate valid extent files that are larger than
    what is supported by indirect files.
  * Add -dbg packages which contain the debugging information.
  * mke2fs: Print a better error message when a device is too big.
    (Closes: #488663)
  * Create external journal devices with a default blocksize of 4k
  * Fix bug in badblocks which caused crash when lots of -t patterns are
    given.  (Closes: #487298)
  * Fix blkid handling of stale entries.  (Closes: #487758, #487783)
  * Update Vietnamese, Polish, French, Spanish, German, Catalan,
    Dutch, Czech translations from the translation project.
  * Fix FTBFS problem on MIPS (Closes: #487675)
  * Fix bug in libuuid1.postinst which would cause it to blow up if
    there were spaces around the equals sign in /etc/adduser.conf.
    (Closes: #487443)
  * Update/clarified man pages.  (Closes: #393313)

 -- Theodore Y. Ts'o <tytso@mit.edu>  Mon, 07 Jul 2008 16:30:43 -0400

e2fsprogs (1.41~WIP-2008-06-17-1) experimental; urgency=low

  * New upstream version (pre-release for e2fsprogs 1.41)
  * New options to badblocks allow it to limit how quickly it reads
    from disk (for background scrubbing) and abort after a finding
    giving a number of errors.
  * Add support for ext4 filesystem features.  (Closes: #388452, #425477)
  * Tune2fs can migrate a filesystem from using 128 byte inodes to
    larger inode sizes so the user can take full advantage of ext4)
  * E2fsck and mke2fs can optionally record an undo log which can be
    replayed by the e2undo program.
  * E2fsck will display a less cryptic message when the last check field
    in the superblock is in the future.  (Closes: #446005)
  * Improve blkid probes for LVM volumes and swap partitions
  * Mke2fs has a much more sophisticated system for controlling the
    parameters of newly created filesystems.  The -t option now is used
    to specify the filesystem type.  See the mke2fs and mke2fs.conf man
    pages for more details.
  * Resize2fs will now print the minimum needed filesystem size if given
    the -P option, and will resize the filesystem to the smallest possible
    size if given the -M option.
  * E2fsck now performs more extensive and careful checks of extended
    attributes stored in the inode.
  * Mke2fs will always make sure that lost+found always has at least 2
    blocks, even for filesystems with very large blocksizes (i.e., 64kb).
  * The debugfs "ls" command now supports the -p option, which causes
    filenames to be printed surrounded by double quotes.
  * Fix a potential off-by-one buffer overflow in e2image
  * The chattr program will now return a non-zero exit code in case of
    failures.
  * This version of e2fsprogs removes support for legacy big-endian
    filesystems and for MASIX filesystems.
  * Add I/O statistics reporting to e2fsck.

 -- Theodore Y. Ts'o <tytso@mit.edu>  Tue, 17 Jun 2008 23:57:08 -0400

e2fsprogs (1.40.11-1) unstable; urgency=low

  * Change mke2fs, tune2fs and resize2fs to use floating point precision
    when calculating the number of reserved blocks.  (Closes: #452639)
  * Update Spanish and Catalan translations.
  * Fix ext2fs_swap{16,32,64} for external applications.  (Closes: #484879)
  * Improve uuid-runtime package description.  (Closes: #483962)
  * Improve e2fsprogs package description.  (Closes: #483023)
  * Add support for detecting ZFS volumes to libblkid.
  * Clarify debugfs man page.  (Closes: #486463)

 -- Theodore Y. Ts'o <tytso@mit.edu>  Tue, 17 Jun 2008 21:59:21 -0400

e2fsprogs (1.40.10-1) unstable; urgency=low

  * Fix a very rare potential data corruption bug in e2fsck's journal
    replay.
  * Updated German, Dutch, Sweedish, and Vietnamese translations.
  * Force blkid to revalidate a device if its mtime is newer than the
    last validation time in the cache.

 -- Theodore Y. Ts'o <tytso@mit.edu>  Wed, 21 May 2008 13:35:12 -0400

e2fsprogs (1.40.9-1) unstable; urgency=low

  * Fix fsck so that if multiple filesystems are being checked in
      parallel, the progress bar for subsequent filesystems will be
      correctly displayed.  (Closes: #432865)
  * Fix fsck -Cn for n!=0 for better Ubuntu boot-time support
  * debugfs: Don't bother using a pager of stdout is not a tty
  * Fix tune2fs and debugfs to correctly parse time strings during
      daylight savings time.  (Closes: #471882)
  * Teach fsck to treat ext4 and ext4 filesystems as ext* filesystems
  * Logsave will now propagate SIGINT and SIGTERM signals to its child
      process.
  * Mke2fs will not allow the illogical combination of the resize_inode
      and meta_bg filesystem features.
  * Use UID/GID ranges from adduser.conf if present, even though we
      don't use adduser to add users/groups.  (Closes: #473179)
  * Updated German, Czech, Dutch, French, Polish, Sweedish, and
      Vietnamese translations.
  * Update/clarified the mke2fs man page

 -- Theodore Y. Ts'o <tytso@mit.edu>  Sun, 27 Apr 2008 00:35:20 -0400

e2fsprogs (1.40.8-2) unstable; urgency=low

  * One more big-endian swap fix needed for resize2fs to work correctly
      with in-inode extended attributes.
  * Fix minor security issues identified in uuidd.
  * Remove e2fsprogs preinstall script which contained stuff not needed
      in well over two stable releases.

 -- Theodore Y. Ts'o <tytso@mit.edu>  Fri, 14 Mar 2008 14:25:54 -0400

e2fsprogs (1.40.8-1) unstable; urgency=low

  * Fix e2image -I so it works on image files which are larger than 2GB.
  * Fix e2fsck's handling of directory inodes with a corrupt size field.
  * Fully fix a resize2fs bug where extended attributes in large inodes
      could get dropped on big-endian systems.
  * Update Czech, Dutch, Polish, Sweedish, and Vietnamese translations.
  * Significantly updated German translation!  Thanks to Philipp Thomas
    from Novell for stepping up to be our new German translation
    maintainer!  (Closes: #302512, #370247, #401092, #412882)
  * Fixed mke2fs man page to document new default inode size.

 -- Theodore Y. Ts'o <tytso@mit.edu>  Thu, 13 Mar 2008 20:00:09 -0400

e2fsprogs (1.40.7-1) unstable; urgency=low

  * New upstream release
  * tune2fs no longer will remove the sparse_super feature, as it is dangerous
  * Update/clarified various man pages
  * Fix bug where large nodes were not getting fully copied when
      shrinking a fileystem using resize2fs.
  * Allow mke2fs and tune2fs to manipulate the large_file feature flag
  * Suppress fsck's warning message about an old-style fstab if the
      fstab file is empty.  (Closes: #468176)
  * E2fsck will no longer clear the large_files feature flag
      automatically when there are no more large files in the system.
  * Fix blkid code to avoid segfaulting when a device mapper volume
      disappears out from under it.
  * Enhance e2fsck's reporting of unsupported filesystem features
  * Fix dumpe2fs command syntax for explicit superblock/blocksize parameters
  * Teach tune2fs to clear the resize_inode feature flag
  * Fix libuuid1 postinstall script to explicitly pass 100 to UID_MIN
      and GID_MIN, to make it clear we are not trying to allocate an
      uid/gid in the globally reserved range.  (Closes: #466929)
  * Fix memory leak in ext2fs_alloc_block()
  * Teach blkid to recognize LVM2 physical volumes
  * Add support to dumpe2fs, mke2fs, and tune2fs for specifying and
      printing the RAID stride and stripe width.
  * Add support for new superblock fields to debugfs's set_super_value command
  * Teach debugfs to print "mostly-printable" xattr strings, such as is
      used by SELinux.
  * Add support in fsck to ignore mounted filesystems when given the -M option
  * Fix uuidd so it creates the pid file with the correct pid number
  * Update Czech, Dutch, Polish, Sweedish, and Vietnamese translations
      from the Translation Project.

 -- Theodore Y. Ts'o <tytso@mit.edu>  Thu, 28 Feb 2008 22:27:39 -0500

e2fsprogs (1.40.6-1) unstable; urgency=low

  * New upstream release
  * Add support for returning labels for UDF filesystems in the blkid
      library.
  * Fix bug in the blkid library where cached filesystems was not being
      flushed when opening USB devices returned the error ENOMEDIUM.
      (Closes: #463787)
  * Add logic to the blkid library to automatically choose whether a
      filesystem should be mounted as ext4 or ext4dev, as appropriate.
  * Allow tune2fs to set and clear the test_fs flag on ext4 filesystems.
  * Document the BLKID_FILE environment variable in the libblkid man page
  * Update Vietnamese and Czech translations from the translation project
  * Fix dependency problem caused by dpkg 1.14.16 (Closes: #436058)
  * Use thread local storage to fix a theoretical race condition if two
      threads try to format an unknown error code at the same time in
      the com_err library.

 -- Theodore Y. Ts'o <tytso@mit.edu>  Sun, 10 Feb 2008 00:06:02 -0500

e2fsprogs (1.40.5-2) unstable; urgency=low

  * Fix debian/control and debian/rules so that they work correctly
    after a change in dpkg-gencontrol's behavior after version 1.14.16
    of dpkg.  This fixes bad version dependencies for comerr-dev,
    uuid-dev and ss-dev. Thanks to Don Armstrong for the explanation and
    Margarity Manterola for a proposed patch. (Closes: #463058)

 -- Theodore Y. Ts'o <tytso@mit.edu>  Wed, 30 Jan 2008 07:17:27 -0500

e2fsprogs (1.40.5-1) unstable; urgency=low

  * New upstream release.
  * Mke2fs will now create new filesystems with 256 byte inodes and the
      ext_attr feature flag by default.  This allows for much better
      future compatibity with ext4 and speeds up extended attributes
      even on ext3 filesystems.
  * Teach mke2fs and tune2fs to set a "test_fs" flag, which indicates
      that it is ok to use the filesystem on in-development kernel
      code (i.e., ext4dev)
  * E2fsck now optimizes non-htree directories by sorting them by inode
      number.
  * Add support for detecting HFS+ and ext4/ext4dev filesystems in blkid
  * Fix blkid's ntfs UUID handling so it is compatible with vol_id
  * Avoid a floating point exception when blkid tries to probe a corrpt
      reiserfs filesystem.
  * Fix potential overflow problem in e2image if the device name is
      too long.
  * Cause e2image to exit immediately with an error message on a disk
      full situation.
  * Fix a minor typos in the resize2fs and uuidd manpages.
  * E2fsck will no longer backup superblocks when the kernel makes
      certain "safe" feature set changes behind the user's back.
  * Fix debugfs's lsdel command so it works on large files
  * Allow a user to undelete an inode with linking to a destination
      directory.
  * Update Swedish translation file from the Translation Project
  * The libuuid1 and uuid-runtime packages requires passwd package, so
      declare it as a dependency.  (Closes: #459403)
  * Fix a FTBFS problem on x86_64 caused by the fact that dietlibc
      doesn't provide llseek on the x86_64.  (Closes: #459614)
  * Don't use dietlibc on platforms that don't support it (Closes: #459475)

 -- Theodore Y. Ts'o <tytso@mit.edu>  Sun, 27 Jan 2008 16:57:34 -0500

e2fsprogs (1.40.4-1) unstable; urgency=low

  * Make sure that programs like tune2fs, when modifying a mounted
      filesystem do not write the backup superblocks with the
      NEEDS_RECOVERY flag, to avoid e2fsck from needlessly forcing a
      full fsck because it thinks the feature flags need to be backed up
      from the master to the backup superblocks.  (Closes: #454926)
  * Improve time-based UUID generation to guarantee uniqueness even when
      UUID's are being generated at very high rates on SMP systems.  To
      do this we use an optional setuid helper daemon (uuidd) which is
      started by libuuid when it is needed.  The uuidd daemon is
      packaged in the (new) uuid-runtime package, which now also includes
      the uuidgen program (which had been previously been included as
      part of the e2fsprogs package).
  * Fix fsck to only treat '#' characters at the beginning of /etc/fstab
      lines as starting a comment.  This avoids spurious warnings printed
      for filesystems such as fuse that often use '#' as part of the
      filesystem specifier (i.e., wdfs#https://dav.hoster.com/foo).
  * Enhance the blkid program to pretty-print control and meta
      characters to avoid garbage filesystem labels from screwing up the
      user's terminal
  * Fix potential integer overflows passed to malloc() in resize2fs
  * Update Dutch, Polish, and Vietnamese translations from the
      Translation Project.  Remove the Rwandan translation upon advice
      of the Translation Project.
  * Fix cross-compilation support for non-Linux architectures
        (Closes: #451172, #437720)
  * Clarified and improved man pages (Closes: #444883, #441872)
  * Fix potential divide by zero error when libblkid tried probing an
      invalid FAT filesystem.
  * Make error_message() in libcom_err DTRT when when a 64-bit sign-extended
      error code is passed to it.
  * Build the e2fsck-static package so that e2fsck.static will not use
      TLS and hence will run correctly on back-level Debian systems
      using a 2.4 Linux kernel.  (Closes: #458017)

 -- Theodore Y. Ts'o <tytso@mit.edu>  Mon, 31 Dec 2007 22:40:42 -0500

e2fsprogs (1.40.3-1) unstable; urgency=medium

  * New upstream release
  * libext2fs: Add checks to prevent integer overflows passed to
      malloc().  Fixes security issue related to Xen's pygrub: CVE-2007-5497
  * libss: Fix parallel build failure
  * e2fsprogs: fix blkid whole-disk scanning heuristics
  * libext2fs: Fix a corner case bug in ext2fs_unlink
  * fix check_mntent_file() to pass mode for open(O_CREAT)
  * Fix errors in test_ss.c so it can be an example application and test case
  * e2image in raw-mode appends an extra byte to image-file
  * Fix typo in the summary section of the blkid man page
  * mke2fs: Change usage message to use -E instead -R, which is deprecated
  * libblkid: recognize squashfs filesystems on BE systems.
  * libblkid: detect squashfs
  * e2fsck: backup superblocks if key constants have changed
  * e2fsck: update the backup superblocks if the feature bitmasks are changed
  * ext2fs_dblist_dir_iterate: Fix ABORT propagation logic
  * libblkid: Add more magic numbers that might mean there is a FAT filesystem
  * e2fsck: Don't mark the filesystem invalid because of time errors
  * Work around lame Ubuntu init scripts / installer bugs
  * fsck: Ignore /etc/fstab entries for bind mounts
  * e2fsck: If the superblock is corrupt, automatically retry with the backup sb
  * Don't crash if s_inode_size is zero
  * Use sscanf instead of atoi when parsing e2fsck options
  * Add Catalan translation and update Spanish, French, and Dutch
      translations from the Translation Project.  (Closes: #411562)
  * Fix typo and clarify the uuidgen man page
  * Make sure $prefix/etc is created before installing mke2fs.conf
  * e2fsck: Allow i_size to be rounded up to the size of a VM page
  * Fix a bug in ext2fs_initialize() which causes mke2fs to fail while
       allocating inode tables for some relatively rare odd disk sizes.
  * Fix big-endian byte-swapping bug in ext2fs_swap_inode_full()

 -- Theodore Y. Ts'o <tytso@mit.edu>  Wed, 05 Dec 2007 20:04:28 -0500

e2fsprogs (1.40.2-1) unstable; urgency=low

  * New upstream release
  * e2fsck: Fix salvage_directory when the last entry's rec_len is too big
  * Update Turkish, Polish, Dutch, and Vietnamese PO files from the
      Translation Project
  * Fix a bug which would cause e2fsck segfault on very badly damaged
      filesystems
  * Update tune2fs man page to include more discussion of reserved
      blocks (Addresses Ubuntu Launchpad bug #47817)

 -- Theodore Y. Ts'o <tytso@mit.edu>  Thu, 12 Jul 2007 22:18:51 -0400

e2fsprogs (1.40.1-1) unstable; urgency=low

  * New upstream release
  * Clarify mk_cmds' error reporting
  * e2fsck: Detect recursive loops in @-expansions
  * Compile the default mke2fs.conf into mke2fs program
  * Fix bogus strip permission errors when building under Debian
  * Update Vietnamese, French, and Dutch PO files from the Translation Project
  * Fix bug which could cause libblkid to loop forever (Closes: #432052)

 -- Theodore Y. Ts'o <tytso@mit.edu>  Sun,  8 Jul 2007 20:25:08 -0400

e2fsprogs (1.40-1) unstable; urgency=low

  * New upstream release
  * Remove RFC-4122 logic from Debian build rules (Closes: #407107)
  * Fix com_err.texinfo so that the install-info command will remove
      the com_err info file from the /usr/share/info/dir file when the
      comerr-dev package is removed and purged (Closes: #401711)
  * Fix divide-by-zero error in blkid's NTFS proving logic
  * Add new blkid -g option which causes the blkid cache to be garbage
      collected
  * libblkid: Fix bug which could cuase bid_type to be corrupted
  * mke2fs: Add santy check to make sure inode_size * num_inodes isn't too big
  * Fix additional Coverity bugs in mke2fs and e2fsck
  * Improve sanity check in e2fsck's algorithm for finding a backup superblock
  * Fix e2fsck get_size logic so that it will work with the Linux floppy
      driver (Closes: #410569)
  * Fix error checking of badblock's last-block and start-block arguments
      (Closes: #416477)
  * e2fsck: avoid writing overwriting the backup superblocks until the
      master superblock is confirmed to be sane
  * Make the blkid library more paranoid about concluding a partition
      contains a NTFS filesystem.  (Addresses Launchpad Bug: #110138)
  * Enhance e2fsck so it will recreate the ext3 journal if the original
      journal inode was cleared to due being corrupt
  * Fix e2fsck so that if the backup journal information is used, that
      this is written out to the journal inode
  * Make e2fsck check all of the blocks in the journal inode for validity
  * blkid: Add support for detecting LUKS encrypted partitions
  * e2fsck: added sanity check for xattr validation
  * Fix byte-swapping bug for filesystems with large inodes
  * Clarify the copyright licenses used by the various libraries in COPYING
  * Remove RFC-4122 from upstream (Closes: #407107)
  * Fix info-dir line which prevented install-info from removing
      com_err entry from from /usr/share/info/dir when the comerr-dev
      package is purged (Closes: #401711)

 -- Theodore Y. Ts'o <tytso@mit.edu>  Sun, 29 Jun 2007 22:40:27 -0400

e2fsprogs (1.39+1.40-WIP-2007.04.07+dfsg-2) unstable; urgency=low

  * Allow the journal to up to 10,240,000 blocks
  * Fix blkid library to recognize MD 0.90 superblock on little endian
      systems
  * Fix blkid library to report the correct UUID from MD superblocks
  * Fix signed vs. unsigned problem in debugfs' setb/testb/freeb commands
  * Enhance debugfs's date parser so it acccepts integer values
  * Fix e2fsck's pass1c accounting so it doesn't terminate too early
      if a file with multiply claimed blocks is hard linked. or not at
      all if the root directory contains shared blocks
  * Enhance debugfs so it can modify the block group descriptors using
      the command set_block_group_descriptor
  * Improve e2fsck's reporting of I/O errors so it's clearer what it
      was trying to do when an error happens
  * Fix a bug in how e2fsprogs byte swaps inodes containing fast
      symlinks that have extended attributes.
  * Fix potential file descriptor leak in ext2fs_get_device_size()
  * Fix minor typo in e2fsck.conf.5 man page
  * Cleanup udeb dependency (Closes: #419605)
  * Rebuilding with libdevmapper 1.02.1 (Closes: #421022 and #421668)
  * Add dependency on comerr-dev to ss-dev (Closes: #408352)
  * Make mke2fs use sane defaults when /etc/mke2fs.conf doesn't exist
  * Fix mke2fs and debugfs to support large (> 16 bit) uid's and gid's
  * Fix spelling typo in debian package description for libblkid1
    (Closes: #399155)
  * Remove -WIP language from the debian copyright file.  (Closes: #415560)
  * Remove check in e2fsck which required EA's in inodes to be sorted
    (We should get this back-ported to the stable branch since
    filesystems with large inodes will have EA's erroneously
    removed, which will for example toast an SELinux system.)

 -- Theodore Y. Ts'o <tytso@mit.edu>  Sun,  6 May 2007 19:44:35 -0400

e2fsprogs (1.39+1.40-WIP-2007.04.07+dfsg-1) unstable; urgency=low

  * Add libreadline.so.5 support to libss.
  * Impove badblocks -n/-w exclusive usage message.
  * Add debugging code (via the COMERR_DEBUG env. variable) to the
      com_err library
  * Fix dump_unused segfault in debugfs when a filesystem is not open
  * Add versioned dependency in Debian's shlibs for libblkid.
      (Closes: #413208)
  * Fix memory leak in blkid library.  (Closes: #413661)
  * Let the debugfs lcd command work even if a filesystem is not open
  * Fix large number of miscellaneous Coveriy bugs.  (None were
      security-security).
  * Fix e2fsck to clear i_size for special devices with a bogus i_blocks
      field on the first pass.
  * Fix e2fsck to set the file type of the '..' entry when connecting
      a directory to lost+found.
  * Enhance e2fsck to recover directories whose modes field were
      corrupted to look like special files.
  * Allow debugfs to dump > 2GB files.  (Closes: #412614)
  * Misc. man page cleanups.  (Closes: #379695)
  * Fix resize2fs parsing of size parameter (Closes: #408298)
  * Fix infinite loop in e2fsck on really big filesystems (Closes: #411838)
  * Fix memory leak in ext2fs_write_new_inode()
  * Add support for using a scratch files directory to reduce e2fsck's
      memory utilization on really big filesystems.

 -- Theodore Y. Ts'o <tytso@mit.edu>  Sat,  7 Apr 2007 10:38:40 -0400

e2fsprogs (1.39+1.40-WIP-2006.11.14+dfsg-1) unstable; urgency=low

  * Fix spurious error from e2fsck -c and mke2fs -c caused by the fix
    to #386475.
  * Add dirhash signed/unsigned hint to superblock.  (Closes: #389772)
  * Allow unix_io offsets greater than 2 gigabytes
  * Make sure mk_cmds and compile_et work even in strange locales
  * Fix type-punning bug which caused dumpe2fs to crash on the Arm platform
    (Closes: #397044)
  * Add explanatory message to badblocks that -n and -w are mutually
    exclusive.  (Closes: #371869)
  * New +dfsg source tarball that has useful documentation REALLY
    removed to satisfy the DFSG License Nazi's.  (Closes: #390664)

 -- Theodore Y. Ts'o <tytso@mit.edu>  Tue, 14 Nov 2006 23:45:34 -0500

e2fsprogs (1.39+1.40-WIP-2006.10.02+dfsg-2) unstable; urgency=low

  * Add failsafes against duplicate UUID generation caused by threads
  * Fix potential e2fsck -n crash caused by corrupt htrees
  * Reorder the library line for static linking, to fix undefined
    references to pthreads on amd64.  (Closes: #393680)
  * Fix mke2fs's error checking when creating revision 0 filesystems.
    (Closes: #392107)

 -- Theodore Y. Ts'o <tytso@mit.edu>  Sun, 22 Oct 2006 00:19:44 -0400

e2fsprogs (1.39+1.40-WIP-2006.10.02+dfsg-1) unstable; urgency=low

  * New +dfsg source tarball that has useful documentation removed to
    satisfy the DFSG License Nazi's.  (Closes: #390664)
  * Remove dependency on e2fsprogs from the e2fsck-static package
    (Closes: #383521)
  * Fix badblocks interpretation of its first optional argument (last-block)
    (Closes: #386475)

 -- Theodore Y. Ts'o <tytso@mit.edu>  Tue,  3 Oct 2006 23:36:05 -0400

e2fsprogs (1.39+1.40-WIP-2006.10.02-2) unstable; urgency=low

  * Build using the sid version of libc, not experimental!

 -- Theodore Y. Ts'o <tytso@mit.edu>  Mon,  2 Oct 2006 21:43:44 -0400

e2fsprogs (1.39+1.40-WIP-2006.10.02-1) unstable; urgency=low

  * Previous NMU acknowledged (Closes: #388718)
  * Fix debugfs to print unsigned values for EA's
  * Minor man page fixes (Closes: #373004, #369761)
  * Allow the default inode size to be specified in mke2fs.conf
  * Require mke2fs -F -F for really dangerous operations
  * Add Vietnamese translation
  * Update French and Dutch translations
  * Fix debugfs coredump when lsdel is run without an open filesystem
    (Closes: #378335)
  * Fix spelling error in e2fsck output
  * Fix overflow problems when the number of inodes and blocks is
    close to 2**32-1
  * Add GFS/GFS2 support to the blkid library.
  * Fix blkid support of empty FAT filesystem labels
  * Avoid recursing forever due to symlinks in /dev by the blkid library
  * Fix bogus error messages from resize2fs caused by the filesystem
    not containing a resize inode.  (Closes: #380548)
  * Fixed device-mapper probing (it was failing due to an extra '/dev' being
    added to the device pathname)
  * Make sure the default minimum size journal is big enough to support
    on-line resizing.
  * Add a versioned build-dep on texi2html (Closes: #389554)
  * Remove useful UUID specification thanks to License Nazi's (Closes: #390664)

 -- Theodore Y. Ts'o <tytso@mit.edu>  Mon,  2 Oct 2006 13:04:27 -0400

e2fsprogs (1.39-1.1) unstable; urgency=low

  * Non-maintainer upload
  * Added -pthreads to devmapper libraries (Closes: #388718)

 -- Ben Hutchings <ben@decadent.org.uk>  Sat, 30 Sep 2006 12:49:47 +0100

e2fsprogs (1.39-1) unstable; urgency=low

  * New upstream version
  * Fix debugfs's dump_unused command so it will not core dump on
    filesystems with a 64k blocksize
  * Clarified and improved man pages, including spelling errors
    (Closes: #368392, #368393, #368394, #368179)
  * New filesystems are now created with directory indexing and
    on-line resizing enabled by default
  * Fix previously mangled wording in an older Debian changelog entry
  * Fix doc-base pointer to the top-level html file (Closes: #362544, #362970)

 -- Theodore Y. Ts'o <tytso@mit.edu>  Mon, 29 May 2006 11:07:53 -0400

e2fsprogs (1.38+1.39-WIP-2006.04.09-2) unstable; urgency=low

  * Resize2fs automatically detects the previously used RAID stride
    parameter so that resized filesystems can be more optimally laid
    out for RAID filesystems.
  * Fix mke2fs -cc and e2fsck -cc (Closes: #366017)
  * Fix initrd script to fix failure with 2.4 kernels (Closes: #364516)
  * Mke2fs now uses an improved layout for RAID filesystems when the
    stride parameter is specified.
  * Fix the debugfs commands htree_dump, dx_hash, and list_dir so they
    print a usage message when an illegal option character is given.
  * Speed up mke2fs and e2fsck by writing inode and block bitmaps in one pass
  * Fix filefrag to be 32-bit clean by using unsigned long instead of
    a signed integer for block numbers.
  * Fix a bug in the e2p library which could cause dumpe2fs to
    (rarely) fail to print out the journal or hash seed UUID.
  * Fix memory leak in e2fsck's error paths.
  * Fix comerr-dev's doc-base pointer to the top-level html file

 -- Theodore Y. Ts'o <tytso@mit.edu>  Sun, 14 May 2006 18:09:20 -0400

e2fsprogs (1.38+1.39-WIP-2006.04.09-1) unstable; urgency=low

  * Update config.guess and config.sub to latest version (2006-02-23) from FSF
  * Update French, Dutch, Polish, Swedish, and Turkish translations
  * Fix asm/types.h type conflicts on AMD64 to fix FTBFS problems.
      (Closes: #360661, #360317)
  * Fix bug which caused mke2fs -j to fail with an EBUSY error.  (Closes
      #360652)

 -- Theodore Y. Ts'o <tytso@mit.edu>  Sun,  9 Apr 2006 23:04:15 -0400

e2fsprogs (1.38+1.39-WIP-2006.03.29-2) unstable; urgency=low

  * Added missing build dependency on libdevmapper-dev.  (Closes: #360046)

 -- Theodore Y. Ts'o <tytso@mit.edu>  Thu, 30 Mar 2006 12:33:30 -0500

e2fsprogs (1.38+1.39-WIP-2006.03.29-1) unstable; urgency=low

  * Add udeb: lines to the Debian's shlibs files (Closes: #356293)
  * Enhance dumpe2fs to print the size of the journal
  * Fix e2sprogs so that it is 32-bit clean on x86 platorms.
  * Fix mklost+ound so that it creates a full-sized directory on 4k and
    larger block sizes.
  * Add mke2fs.conf coniguration file to conigure mke2fs's defaults
  * Add devmapper support to the blkid library.
  * E2fsck, resize2fs and mke2fs will now open the filesystem device in
    exclusive mode
  * Fix documentation and man pages.  (Closes: #351268, #357951, #347295,
    #316040)
  * Cix "mke2fs -O resize_inode" for very large filesystems (Closes: #346580)
  * Add on-line resizing support into resize2fs
  * Fix blkid's handling of verification timeouts when the system clock is
    insane
  * Fix library Makefiles so they work with GNU make 3.81 as well as GNU
    make 3.80.
  * Enhance the blkid library to display the uuid of external journals for
    ext3 filesystems
  * Enhance e2fsck so it will fix the external journal hint in the
    superblock if it is out of date.
  * Fix debugfs's icheck to correctly report the owner of an EA block
  * Update Sweedish translation
  * Add a configuration parameter to e2fsck.conf to control whether or not
    filesystem checks are done when the system is running on battery power.
  * Print an explanation when skipping a check due being on battery
    (Closes: #350306)
  * Update French translation (Closes: #341911, #300871, #316604, #316782,
     #330789)

 -- Theodore Y. Ts'o <tytso@mit.edu>  Wed, 29 Mar 2006 20:37:27 -0500

e2fsprogs (1.38+1.39-WIP-2005.12.31-1) unstable; urgency=medium

  * New upstream version
  * Update profile library code base
    - Allow tag and section names to have quoted strings
    - Make the profile library support reading files in a conf.d directory
    - Slightly change the parser to support comments at the end of all lines
    - Add syntax error reporting
    - Simplify profile code
    - Add E2FSCK_CONFIG environment variable which overrides where to
      find /etc/e2fsck.conf
    - Make e2fsck's filesystem problem handing configurable
    - Fix FTBFS bug if comerr-dev is not installed.  (Closes: #345519)
  * Update Dutch, Polish, and Swedish translations.  (Closes: #343149)
  * Fix a fd leak across an exec in libuuid.  (Closes: #345832)
  * Address override file disparities
  * Make urgency be medium to accelerate a workaround to Debian's buggy
    initscripts (See Debian bugs: #343662, #343645)

 -- Theodore Y. Ts'o <tytso@mit.edu>  Fri,  6 Jan 2006 21:41:06 -0500

e2fsprogs (1.38+1.39-WIP-2005.12.10-2) unstable; urgency=low

  * Make resize2fs expand or truncate a file containing a filesystem.
    (Closes: #271607)
  * Add support for lib64ext2fs-nopic.a for the mips architecture
    (Closes: #329074)
  * Deal with the fact that Debian's boot sequence bogusly doesn't set the
    time correctly until very late in the boot process; so if the
    superblock's last mount or write time is in the future, don't treat
    this as a fatal error.  (Closes: #343662, #343645)
  * Move the blkid and uuidgen binaries out of libblkid1 and libuuid1 and
    into the e2fsprogs package to support soname transitions and
    simulaneous installs of multiarch flavors to coexist.  (It's not worth
    creating two whole new packages for two separate binaries, so we just
    fold them into e2fsprogs.)  (Closes: #330737, #330736)
  * Optionally allow the user to interrupt e2fsck "safely" during a boot
    sequence without causing the boot scripts to abort.  (Closes: #150295)
  * Update and clarify man pages (Closes: #312515)

 -- Theodore Y. Ts'o <tytso@mit.edu>  Sat, 31 Dec 2005 01:05:35 -0500

e2fsprogs (1.38+1.39-WIP-2005.12.10-1) unstable; urgency=low

  * Update and clarify man pages (Closes: #329859, #322188, #316811)
  * Fix bug creating external journals on big-endian machines.
  * Detect if the superblock's last mount time or last write time is in
    the future, and offer to fix it if this is the case (Closes: #327580)
  * Add new debugfs command, set_current_time which sets the time used to
    update the filesystems's time fields.
  * Fix display bug in badblocks -sw when printing the "done" message.
    (Closes: #322231)
  * Improve blkid's FAT/VFAT filesystem detection code so that it can find
    labels stored the root directory and to be more correct/paranoid.
  * Add support to extract iso9660 label information to the blkid library.
  * Add support to detect the reiser4 filesystem to the blkid library.
  * Add support for detecting software suspend partitions to the blkid library.
  * Fix the blkid library to notice when an ext2 filesystem is upgraded to
    ext3.
  * Fix debugfs's set_inode_field so that successfully sets the i_size field
  * Updated Dutch translation
  * E2fsck will stop and print a warning if the user tries running a
    read/write badblocks test on a read-only mounted root filesystem.
  * Add resize2fs and badblocks to the e2fsprogs udeb
    (Closes: #290429, #310950)
  * Avoid trying to mount the root device if it is an NFS device.
    (Closes: #310428)

 -- Theodore Y. Ts'o <tytso@mit.edu>  Sat, 10 Dec 2005 22:49:47 -0500

e2fsprogs (1.38-2) unstable; urgency=low

  * Previous NMU acknowledged (Closes: #317862, #320389)
  * Fix debugfs's set_inode_fields command so it doesn't silently fail
    when setting certain inode fields.
  * Fix e2fsck from segfaulting on disconnected inodes that contain one or
    more extended attributes.  (Closes: #316736, #318463)
  * Allow mke2fs and tune2fs to take fractional percentages to the -m
    option in mke2fs and tune2fs.  (Closes: #80205)
  * Fix a compile_et bug which miscount the number of error messages if
    continuations are used in the .et file, and fix compatibility problems
    with MIT Kerberos 1.4
  * Add extra sanity checks to protect users from unusual cirucmstances
    where /etc/mtab may not be sane, by checking to see if the device is
    reported busy (works on Linux 2.6) kernels.  (Closes: #319002)
  * Fix use-after-free bug in e2fsck when finishing up the use of the
    e2fsck context structure.

 -- Theodore Y. Ts'o <tytso@mit.edu>  Sun, 21 Aug 2005 23:35:29 -0400

e2fsprogs (1.38-1.1) unstable; urgency=low

  * NMU for RC bug durring bug squishing party
  * Fix for changes to texi2html, patch by Matt Kraai
    (Closes: #317862, #320389)
  * version build-depend on texi2html, won't work with older one anymore

 -- Blars Blarson <blarson@blars.org>  Fri,  5 Aug 2005 04:46:54 +0000

e2fsprogs (1.38-1) unstable; urgency=low

  * New upstream version
  * Fix ia64 core dump bug caused by e2fsprogs running afoul of C99 strict
    type aliasing rules on newer gcc compilers.  (Addresses Red Hat
    Bugzilla ##161183.)
  * Fix minor typo's in tune2fs man page.
  * Mke2fs will refuse to create filesystems greater than 2**31-1 blocks,
    unless forced, to avoid kernel bugs that still need to be fixed as
    of this release.
  * Update French, Dutch, Polish, Swedish, and Turkish translations.

 -- Theodore Y. Ts'o <tytso@mit.edu>  Wed, 30 Jun 2005 20:02:42 -0400

e2fsprogs (1.37+1.38-WIP-0620-1) unstable; urgency=low

  * Update and clarify man pages.
  * Clarify and clean up e2fsck's problem descriptions
  * Add Dutch translation, and update French, Polish, Swedish, and
    Turkish translation.
  * mke2fs and badblocks will check to see if the device appears to be
    busy and abort if so; this feature only works on Linux 2.6 systems.
    (Closes: #308594)
  * Fix filefrag so that it works on 64-bit platforms where the size of
    an integer != the size of a long.  (Closes: #309655)
  * Change the default journal size to be bigger for larger filesystems,
    given modern memory sizes.
  * Fix com_err library so it is compatible with MIT krb5 1.4.

 -- Theodore Y. Ts'o <tytso@mit.edu>  Mon, 20 Jun 2005 17:11:29 -0400

e2fsprogs (1.37+1.38-WIP-0509-1) unstable; urgency=low

  * Make the blkid library much more efficient when a new device is added
    on systems with a huge number of disks.
  * Fix handling of the PAGER and SS_READLINE_PATH environment variables
    in the ss library, and the TEST_IO_* environemnt vaiables for the
    test_io io_manager, which was accidentally broken in 1.37-1.
  * Fix libblkid's recognition of cramfs filesystems, and add support for
    cramfs labels.
  * Fix filefrag to give correct results when the first block found is an
    indirect block.  (Closes: #307607)
  * Fix debugfs seg fault when the stat command is given and a filesystem
    is not open.
  * Improve environment variable paranoia checks.
  * Fix e2fsck's handling of multiply claimed blocks involving the resize
    inode.
  * When determining the libraries needed for the initrd, unset LD_PRELOAD
    and LD_LIBRARY_PATH and filter out libraries found in
    /etc/ld.so.preload.  (Closes: #304003)
  * Update Swedish translation, and added translation for Rwanda.
  * Minor man page spelling/typo fixes.  (Closes: #304591, #304592,
    #304594, #304597, #304593)

 -- Theodore Y. Ts'o <tytso@mit.edu>  Mon,  9 May 2005 09:10:20 -0400

e2fsprogs (1.37-2) unstable; urgency=low

  * Fix filefrag so that it works non ext2/3 filesystems again.
    (Closes: #303509)
  * Make sure we include stdlib.h to fix a core dump bug in mke2fs on the
    IA64 architecture (or other platforms where sizeof(ptr) > sizeof(int))
    (Closes: #302200)
  * Add missing return values so that we don't return garbage in certain
    error cases in ext2fs_write_new_inode() and ext2fs_read_int_block().
  * Fix minor spelling typo in the mke2fs man page
  * Avoid doing the LOW_DTIME checks if the superblock last mount time
    indicates that the system clock may not be set correctly.
  * Add further paranoia checks to the blkid, ext2fs, and ss libraries to
    make them safe to call from setuid or setgid applications.

 -- Theodore Y. Ts'o <tytso@mit.edu>  Sat,  9 Apr 2005 11:08:04 -0400

e2fsprogs (1.37-1) unstable; urgency=low

  * New upstream release.
  * Fixed a bug in e2fsck so it would notice if a file with an extended
    attribute block was exactly 2**32 blocks, such that i_blocks wrapped
    to zero.
  * Fixed a bug in filefrag which caused it to falsely report a
    discontinuity when there are one or more unallocated blocks at the
    beginning of a file.
  * Fix the missing translations (caused by a bug in the gen-tarball
    script).  (Closes: #296769)
  * Add support in e2fsck and debugfs for extended attributes in inodes.
  * Fix the missing translations (caused by a bug in the gen-tarball script).
    (Closes: #296769)
  * Force compile_et and mk_cmds to use /usr/bin/awk so that we will work
    on any Debian system regardless of which version of awk is installed.
    (Closes: #299341)

 -- Theodore Y. Ts'o <tytso@mit.edu>  Thu, 21 Mar 2005 22:31:08 -0500

e2fsprogs (1.36release-1) unstable; urgency=low

  * New upstream release.
  * Make filefrag print the first and last blocks when in verbose mode.
  * Drop sparc assembly bitops; it's less efficient than gcc 3.4's
    generated code, and it triggers compiler warnings on sparc 64.
    (Closes: #232326)

 -- Theodore Y. Ts'o <tytso@mit.edu>  Fri,  4 Feb 2005 20:58:35 -0500

e2fsprogs (1.36rc5-1) unstable; urgency=low

  * Make blkid -t work more consistently even when the cache file is not
    available or set to /dev/null.  (Closes: #292425)
  * Don't ever use a blocksize greater than 4k, since not all 2.6 kernels
    will support this.
  * Fix bug where mke2fs would not correctly create filesystems greater
    than 4TB.
  * Fix e2fsck so it won't delete symlinks that contain an extended
    attribute after the ext_attr feature flag has been cleared.
  * Fix e2fsck's resize inode handling in some additional corner cases.

 -- Theodore Y. Ts'o <tytso@mit.edu>  Thu, 27 Jan 2005 22:44:31 -0500

e2fsprogs (1.36rc4-1) unstable; urgency=low

  * Fix a bug in resize2fs where we don't release the blocks belonging to
    the old inode table blocks when we move the inode table.
    (Closes: #290894)
  * Make sure that we don't write garbage when writing a large inode.
  * Check NTFS ahead of other filesystems since Windows doesn't always
    clearing enough of the partition to avoid false positives with older
    filesystems.  (Closes: #291990)
  * E2fsck now checks the summary filesystem accounting information, and
    if any of the information is obviously wrong, it will force a full
    filesystem check.  (Closes: #291571)
  * Clarified and updated tune2fs and blkid man pages
  * Fix e2fsck to not complain when the resize_inode feature is enabled,
    s_reserved_gdt_blocks is zero, and there is no DIND block allocated in
    the resize inode.
  * Fix blkid -t to display all devices that match the specified criteria,
    not just the first one.  (Closes: #290530)
  * Add support for the blkid library to recognize Oracle ASM volumes.
  * Add set_super_value jnl_blocks[] in debugfs.
  * Fix the filefrag program so that it works correctly with sparse files.
  * Fix portability problems with FreeBSD, Solaris, and Intel C++ 8.1.
  * Add support for FreeBSD and Lites as OS Creator values.

 -- Theodore Y. Ts'o <tytso@mit.edu>  Wed, 26 Jan 2005 10:22:02 -0500

e2fsprogs (1.36rc3-2) unstable; urgency=low

  * Remove debugging printf's from e2image's -s code.

 -- Theodore Y. Ts'o <tytso@mit.edu>  Wed, 19 Jan 2005 02:25:53 -0500

e2fsprogs (1.36rc3-1) unstable; urgency=low

  * New upstream release
  * Update Italian, French, and Turkish translations
  * Fixed file descriptor leak in the filefrag program
  * Add -s option to e2image which scrambles directory entries when making
        raw image files
  * Make sure e2fsck doesn't crash if /proc/acpi/ac_adapter does not
        exist
  * Added Solaris, FreeBSD portability fixes

 -- Theodore Y. Ts'o <tytso@mit.edu>  Wed, 19 Jan 2005 00:33:31 -0500

e2fsprogs (1.36rc2-1) unstable; urgency=low

  * New upstream release
  * Update Italian translation
  * Add support for swap partition labels and uuid's

 -- Theodore Y. Ts'o <tytso@mit.edu>  Tue, 11 Jan 2005 14:12:17 -0500

e2fsprogs (1.36rc1-1) unstable; urgency=low

  * Fix a FTBFS bug for amd64/gcc-3.0 (Closes: #289133)
  * Minor man page clarifications.  (Closes: #273679)
  * Add support for online resizing via the resize inode.
  * Badblocks will now correctly display block numbers greater than
        999,999,999 in its progress display.
  * tune2fs will not allow the user from setting a ridiculous number of
        reserved blocks which would cause e2fsck to assume the superblock
        was corrupt.  E2fsck's standards for what is a ridiculous number
        of reserved blocks has also been relaxed to 50% of the blocks in
        the filesystem.
  * The blkid library will return vfat in preference to msdos, and ext3 in
        preference to ext2 (if the journalling flag is set) so that mount
        will do the right thing.  (Closes: #287455)
  * The fsck program will now accept an optional filedescriptor argument
        to the -C option.
  * Mke2fs will now use the -E option for extended options; the old -R
        (raid options) option is still accepted for backwards compatibility.
  * Fix a double-free problem in resize2fs.  (Red Hat Bugzilla #132707)
  * Mke2fs will now accept a size in megabytes or gigabytes (via "32m" or
        "4g" on the command line) if the user finds this more convenient
        than specifying a block count.
  * Fix an obscure, hard-to find bug in "e2fsck -S" caused by an inode
        cache conherency problem.
  * Debugfs now supports a new command, set_inode_field, which allows a
        user to manually set a specific inode field more conveniently, as
        well as set entries in the indirect block map.
  * Debugfs's set_super_value command has been enhanced so that the user
        can set most superblock fields, including the date/time fields and
        some of the more newsly added superblock fields.
  * E2fsprogs programs now accept an offset to be passed to the file
        specifiers, via the syntax: "/tmp/test.img?offset=1024"
  * E2fsprogs will now accept blocksizes up to 65536; kernel support on
        the x86 doesn't exist, but it is useful on other architectures.
  * Fix bug in debugfs where kill_file would lead to errors when deleting
        devices and symlinks.  (Sourceforge Bugs #954741 and #957244)
  * Fix bug in the blkid library when detecting the ocfs1 filesystem
  * Updated Italian translation file
  * E2fsck will now recover from a journal containing illegal blocks.

 -- Theodore Y. Ts'o <tytso@mit.edu>  Fri,  7 Jan 2005 20:22:36 -0500

e2fsprogs (1.35-9) unstable; urgency=low

  * Minor man page clarifications.  (Closes: #273679)

 -- Theodore Y. Ts'o <tytso@mit.edu>  Tue, 28 Sep 2004 10:29:29 -0400

e2fsprogs (1.35-8) unstable; urgency=low

  * Remove double "//" when listing attributes in the root directory or
       when there is a trailing '/' in the directory name.  (Closes: #272943)
  * Make sure the configure files are newer than configure.in the
       debian/rules file so that a dpkg-source created patch won't
       trigger an attempt rebuild of the configure script.
       (Closes: #272558, #273242)
  * Make sure /usr/lib/e2initrd_helper is in the e2fsprogs package.
       (Closes: #272698, #272728, #273161, #273163)
  * Only use blocksizes > 4k on Linux 2.6 and newer systems.  (Closes: #271064)

 -- Theodore Y. Ts'o <tytso@mit.edu>  Sat, 25 Sep 2004 07:37:52 -0400

e2fsprogs (1.35-7) unstable; urgency=low

  * Make sure "done" gets correctly translated in badblocks(8), and update
      French translation (Closes: #252836)
  * Always build the fsck wrapper on Debian systems (Closes: #248050)
  * Filter out linux-gate.so, which is a pseudo entry for the 32->64bit
      translation for amd64 systems, in the initrd creation script.
      (Closes: #253595)
  * Change the initrd scripts to be use a helper program which avoids
       needing to mount the root filesystem and use awk to query the
       /etc/fstab file.  (Closes: #247775)
  * Add support for the ocfs2 filesystem to the blkid library.
  * Various portability fixes for Hurd and FreeBsd, as well as
        removing XSI:isms.  (Closes: #256669, #264630, #269044, #255589)
  * Update config.guess and config.sub from the FSF.
  * Minor manual page clarifications (Closes: #268148)
  * Fix write ordering problems to make e2fsck more robust in the face
       of system crashes while replaying the journal, etc.
  * Fix debugging printf in resize2fs.  (Closes: #271605)
  * Add debugfs -d option to use a separate source of data blocks when
       reading from an e2image file.
  * Add e2image -I option which allows the e2image metadata to be
       installed into a filesystem.
  * Change e2fsck to accept directories greater than 32MB.
  * Add test_io mechanisms to abort after reading or writing to a
       particular block.
  * Fix blkid file descriptor and memory leak.

 -- Theodore Y. Ts'o <tytso@mit.edu>  Sat, 18 Sep 2004 09:58:46 -0400

e2fsprogs (1.35-6) unstable; urgency=low

  * In the mkinitrd script, make sure the directories exist before
    trying to copy in the needed shared libraries.  (Closes: #244058, #246480)
  * In the mkinitrd script, use LD_ASSUME_KERNEL=2.4 if necessary.
    (Closes: #245931)
  * In the mkinitrd script copy in /usr/bin/awk instead of /usr/bin/mawk.
    (Closes: #245670)
  * In the initrd script, fail quietly if /mnt/etc/fstab does not exist.
    (Closes: #246917)
  * Minor updates to German translation (Closes: #244105)
  * Since woody's sysvinit package is before the initscripts were broken out
    we need an explict Conflict: sysvinit (<< 2.85-4) header. (Closes: #243829)
  * Update the UUID library man pages
  * Fix a Y8.8888K potential problem with the uuid library
  * Minor updates to the german translation
  * Clarified/corrected the copyright statements of the UUID and blkid
    libraries in the Debian copyright files.
  * Added sanity check to the blkid library so that if current time is
    less than last time a device is verified, force a reverification since
    it means the system time is not trustworthy.

 -- Theodore Y. Ts'o <tytso@mit.edu>  Tue,  4 May 2004 16:23:06 -0400

e2fsprogs (1.35-5) unstable; urgency=low

  * Add uuid_unparse_upper() and uuid_unparse_lower() functions to the
    uuid library.
  * Address GNU/KFreeBSD portability issues (Closes: #239934)
  * Use unsigned for 1 bit wide bitfields in header files to avoid
    Intel C++ compiler warnings.
  * Use C99 stdint.h types in the uuid library
  * Fix up and cleanup uuid man pages
  * Change the licensing of the uuid man pages to be 3-clause BSD.
  * Fix the initrd scripts so that the automatic ext3 journal
    conversion actually works correctly; also allow conversion of the root
    filesystem from ext3 back to ext2  (Closes: #241183)
  * Minor man page fixes (Closes: #241940, 242995)
  * Use the DEBUGFS_PAGER environment variable in preference to PAGER
    (Closes: #239547)
  * Added French translation
  * Be flexible about the name of the ACPI device that cooresponds to
    the AC adapter (Closes: #242136)

 -- Theodore Y. Ts'o <tytso@mit.edu>  Mon, 12 Apr 2004 12:38:34 -0400

e2fsprogs (1.35-4) unstable; urgency=low

  * Fix bug in the blkid library (introduced in 1.35-3) which caused
    the probe function to completely malfunction.  (Closes: #239191)
  * Make the debugfs command's link command set the filetype information
    correctly.
  * Update the Polish, Swedish, and Turkish translations
  * Add an -o option to the blkid program which allows the user to
    control the output format of blkid.
  * Fixed and cleaned up the tune2fs and blkid man pages (Closes: #238741)
  * Improve UUID generation algorithm (use all 14 bits in the clock sequence)
  * Change the license on the UUID library to be 3-clause BSD.
  * Remove the only-partially-implemented -p option to blkid.

 -- Theodore Y. Ts'o <tytso@mit.edu>  Sun, 21 Mar 2004 20:17:03 -0500

e2fsprogs (1.35-3) unstable; urgency=low

  * Mention e2image's limitation in writing a normal image file to
    stdout (Closes: #236383)
  * Only use BLKGETSIZE64 on Linux 2.6 since it is unreliable on Linux 2.4.
    (Closes: #236528)

 -- Theodore Y. Ts'o <tytso@mit.edu>  Mon,  8 Mar 2004 14:19:15 -0500

e2fsprogs (1.35-2) unstable; urgency=low

  * Use 64-bit ioctl's if present to determine the 64-bit size of a device
  * Add tune2fs to the e2fsprogs udeb package (Closes: #235639)

 -- Theodore Y. Ts'o <tytso@mit.edu>  Tue,  2 Mar 2004 10:13:39 -0500

e2fsprogs (1.35-1) unstable; urgency=low

  * New upstream version.
  * Fix "badblocks -t random". (Closes: #234828)
  * Fix "e2fsck -k".  (Closes: #234993)
  * Change badblock's default number of blocks tested at once from
    16 to 64.  (Closes: #232240)
  * ss-dev and comerr-dev now use a versioned dependency for libss2 and
    libcomerr2, respectively.  (Closes: #235280)

 -- Theodore Y. Ts'o <tytso@mit.edu>  Sat, 28 Feb 2004 10:14:19 -0500

e2fsprogs (1.34+1.35-WIP-2004.01.31-2) unstable; urgency=low

  * Add a new -k option to e2fsck which keeps the existing badblocks
    list when using the -c option.  (Closes: #229103)
  * Update debugfs to support new large major/minor device numbers
    supported by Linux 2.6.  (Closes: #865289)
  * Fix makefiles so that it will build correctly with --enable-profile.
  * Add -mieee when compiling with GCC on an Alpha.
  * Fix e2fsck preen mode messages using pass 1B/C/D.
  * Fix the debugfs man page.  (Closes: #232406)
  * Fix the ext2fs.h header file to work correctly with C++.
  * e2fsck and debugfs now correctly deals with symlinks that have
    extended attribute information, such as those created by SE Linux.
    (Closes: #232328)
  * Make sure filefrag actually gets compiled under Linux (Closes: #230992)

 -- Theodore Y. Ts'o <tytso@mit.edu>  Tue, 24 Feb 2004 00:16:43 -0500

e2fsprogs (1.34+1.35-WIP-2004.01.31-1) unstable; urgency=medium

  * Fix byte swap bugs in e2fsck that caused the journal backup location
    in the superblock and symlinks created by SE Linux to be cleared
    by e2fsck on big-endian machines.  (Closes: #228723)
  * Chattr now stops processing options when it sees '--'.  (Closes: #225188)
  * Add FreeBSD port fixups
  * Use the DEBUGFS_PAGER environment variable in preference to PAGER.
    Document that less is a really, really, really bad pager to use
    for debugfs (unfortunately, Debian policy says we must use
    /usr/bin/pager even if it results in very annoying behaviour for
    the user since 'less' is used in preference to 'more' unless it is
    globally overriden via update-alternatives(8).  Oh, well.  Debian
    users are encouraged to set DEBUGFS_PAGER to be "more" in their
    dot files to avoid this brain damage).
  * Fix libuuid1-udeb so that it provides libuuid1.  (Closes: #229633)
  * Fix bug in uuid library when there is no network card and the
    library is generating a time-based uuid.  The random MAC address
    was not correctly generated to be a multicast address.
  * Install the filefrag program.
  * Don't try to compile filefrag on non-Linux platforms. (Closes: #226456)
  * Minor manual page clarifications (Closes: #222606, #214920)

 -- Theodore Y. Ts'o <tytso@mit.edu>  Sat, 31 Jan 2004 20:57:35 -0500

e2fsprogs (1.34+1.35-WIP-2003.12.07-2) unstable; urgency=low

  * Fix test for /etc/mkinitrd/scripts/e2fsprogs to make sure it gets
    removed.  (Closes: #213275)
  * Debugfs now searches for the appropriate pager to use, beginning
    with /usr/bin/pager, and then falling back to 'less' and 'more'.
    (Closes: #221977)
  * Fixed mangled encoding in Czech locale file.  (Closes: #214633)
  * Fix bug where using debugfs to copy a file from /dev/null caused
    in correct mode bits.  (Closes: #217456)
  * Fixed a bug where e2fsck would bomb out if a journal needed to be
    replayed when using an alternate superblock.
  * Minor manual page fixups/cleanups.
  * Debugfs's mkdir command will automatically expand the directory if
    necessary.  (Closes: #217892)
  * Fix a bug in e2fsck which caused it to incorrectly fix a filesystem
    when reconnecting a directory requires creating a lost+found
    directory.  (Closes: #219640)
  * Add Spanish translation.

 -- Theodore Y. Ts'o <tytso@mit.edu>  Wed, 24 Dec 2003 14:24:14 -0500

e2fsprogs (1.34+1.35-WIP-2003.12.07-1) unstable; urgency=medium

  * Added regression tests for mke2fs and dumpe2fs.
  * Support 2.6 kernel header files.  (Closes: #221778)
  * Fix bug which could a core dump if a non-existent LABEL or UUID
    specifier is passed to e2fsck or tune2fs.
  * Fix handling of corrupted indirect blocks in the bad block inode.
  * If the number of mounts until the next forced filesystem check is less
    than 6, mention this to the user.  (Closes: #157194)
  * E2fsck will try to avoid doing a forced filesystem chcek if a system
    is running on batteries according to APM or ACPI.  (Closes: #205177)
  * Fix problems in the German translation.  (Closes: #2000086)
  * Updated Swedish translation and added Polish translation.
  * Fix signed vs unsigned bug which could cause the com_right function to
    seg fault.  (Closes: #213450)
  * Add libuuid1-udeb (Closes: #221777)

 -- Theodore Y. Ts'o <tytso@mit.edu>  Sat, 22 Nov 2003 11:51:13 -0500

e2fsprogs (1.34+1.35-WIP-2003.08.21-3) unstable; urgency=low

  * Adjust the man page descriptions so that "apropos ext2" or
    "apropos ext3" will find all of the e2fsprogs man pages.
    (Closes: #206845)
  * Protect against a potential core dump in e2fsck when printing a
    message about a backup superblock.
  * Fix a bug in mke2fs which caused -T largefile or -T largefile4 to
    core dump due to a division by zero error.  (Closes: #207082)
  * Force e2fsprogs to use the matched version of e2fslibs.  (Closes: #208103)

 -- Theodore Y. Ts'o <tytso@mit.edu>  Sun, 31 Aug 2003 21:49:52 -0400

e2fsprogs (1.34+1.35-WIP-2003.08.21-2) unstable; urgency=low

  * When moving the journal or backing up the journal inode
    information, make sure e2fsck updates all the superblocks, and not
    just the master superblock.
  * Change the priority of libblkid1-udeb to be required instead of
    standard, to match the override file.

 -- Theodore Y. Ts'o <tytso@mit.edu>  Thu, 21 Aug 2003 08:50:34 -0400

e2fsprogs (1.34+1.35-WIP-2003.08.21-1) unstable; urgency=low

  * Fix compile_et to output the correct prototype for
    initialize_xxx_err_table_r() in the header file.  (Closes: #204332)
  * E2fsck will avoid printing ^A and ^B characters bracketing the
    progress bar when stdout is a tty device.  (Closes: #204137)
  * Add support for storing the journal inode location in the superblock
    so that e2fsck can recover from a corrupted inode table after a power
    failure.
  * Move the initrd script from /etc/mkinitrd/scripts to
    /usr/share/initrd-tools/scripts so that mkinitrd will not remove
    the file when it is uninstalled.  (Closes: #204019)
  * Remove unneeded files in debian directory: blkid-dev.substvars and
    e2fsprogs-bf.lintian-overrides.  (Closes: #203914)
  * Support "noopt" in DEB_BUILD_OPTIONS instead of "debug".
    (Closes: #203914)

 -- Theodore Y. Ts'o <tytso@mit.edu>  Thu, 21 Aug 2003 01:47:58 -0400

e2fsprogs (1.34+1.35-WIP-2003.08.01-1) unstable; urgency=low

  * Fix O_DIRECT test to prevent badblocks from screwing up after
    finding a bad block.  (Closes: #203713)
  * Add Heimdal compile_et extensions from Philipp Thomas (pthomas@suse.de)
  * Fix potential pointer aliasing bugs caused by type-punning and gcc 3.x

 -- Theodore Y. Ts'o <tytso@mit.edu>  Fri,  1 Aug 2003 13:44:58 -0400

e2fsprogs (1.34-2) unstable; urgency=low

  * Fix erroneous reference to /usr/share/doc/e2fsprogs/html-info in
    /usr/share/doc-base/libext2fs (Closes: #203157)
  * Explicitly specify the version of libblkid1 needed in
    e2fsprogs.shlibs.local in order to avoid picking up the wrong depedency.
    (Closes: #203157)
  * Changed priority of libblkid1-udeb to be standard, not required.

 -- Theodore Y. Ts'o <tytso@mit.edu>  Wed, 30 Jul 2003 19:47:32 -0400

e2fsprogs (1.34-1.1) unstable; urgency=low

  * Non-maintainer upload.
  * don't call ldconfig in udebs.
  * fix dependencies of e2fsprogs-udeb.

 -- Bastian Blank <waldi@debian.org>  Tue, 29 Jul 2003 12:11:54 +0200

e2fsprogs (1.34-1) unstable; urgency=low

  * New upstream version.
  * Fixed bug in fsck which caused it to waste CPU by spinning while
    waiting for a child fsck process under some circumstances.
  * Fixed bug in blkid library which would cause it to spin forever if
    /proc is not mounted and /etc/blkid.tab is not present.
  * Improved the blkid library's UDF's probing functions.
  * Fixed the blkid library so it will remove delete the LABEL
    attribute from its cache when a filesystem that previously had a
    label no longer has one.
  * Added Swedish translation.
  * Remove debugging printf in badblocks program (Closes: #201499)
  * Split shared libraries out of the e2fsprogs package into separate
    packages: libss2, libcomerr2, libuuid1, and e2fslibs.  (Closes: #201155,
    #201164)
  * Warn the user when creating a filesystem with a journal and a blocksize
    greater than 4096, since some kernels don't support ext3 with large
    block sizes.  (Closes:  #193773)

 -- Theodore Y. Ts'o <tytso@mit.edu>  Sat, 26 Jul 2003 01:01:55 -0400

e2fsprogs (1.33+1.34-WIP-2003.05.21-2) unstable; urgency=low

  * Set up FreeBSD configuration defaults (Closes: #195274)
  * Clarify resize2fs man page (Closes: #195616)
  * Fix resize2fs to deal with filesystem with bad blocks
  * Fix spelling error in e2fsck
  * Add workaround for intl library on Darwin
  * Fix gcc -Wall nitpicks
  * Round down the default size of the filesystem for mke2fs and
    resize2fs to be a multiple of the pagesize to work around a potential
    Linux kernel bug
  * Fix bug in mke2fs where it could die with a floating exception if
    the device does not support the BLKSSZGET ioctl (Closes: #196734)
  * Add conflicts against older versions of sysvinit that don't correctly
    handle an exit code that has the bit #2 set.  (Closes: #183675)
  * Badblocks will attempt to use O_DIRECT if it is safe to do so.
    (Closes: #198006)
  * Use symbolic links for fsck.ext{2,3} and mkfs.ext{2,3} in the udeb
    package since busybox tar can't deal with hard links.  (Closes: #196508)

 -- Theodore Y. Ts'o <tytso@mit.edu>  Sat, 12 Jul 2003 03:16:08 -0400

e2fsprogs (1.33+1.34-WIP-2003.05.21-1) unstable; urgency=low

  * Fix problems with compiling e2fsprogs with NLS support on woody
    (Closes: #193372)
  * Remove the extraneous de-utf.po file.
  * Add get-text to build-depends.
  * Use ngettext (abbreviated with P_()) to simplify the statistics reporting.
  * Fix badblocks to be able to support arbitrary 4 byte test patterns.
  * Fix bug which caused us to accidentally include the EVMS plugin in
    the e2fsprogs package (which doesn't work, but causes confusing messages
    to show up when the evms client is started).
  * If the hardware sector size of a device is larger than the default
    blocksize, use the hardware sector size as the blocksize when creating
    a filesystem, to solve problems with s/390 DASD's.
  * Add a shared library dependency to libuuid to libblkid (Closes: #194094)
  * Add initial implementation of a dump_unused command (Closes: #79164)

 -- Theodore Y. Ts'o <tytso@mit.edu>  Sun, 18 May 2003 01:24:16 -0400

e2fsprogs (1.33-5) unstable; urgency=low

  * Clarify blocksize units when displaying messages in resize2fs, and
    support using suffixes (sectors, kilobytes, megabites, gigabytes)
    to the size parameter to indicate units.  (Closes: #189814)
  * Fix debugfs core-dumping problem caused by getopt.  (Works around: #192834)
  * Add package dependency to shlibs for comerr to indicate support
    for kth compatibility.  (Closes: #193096)

 -- Theodore Y. Ts'o <tytso@mit.edu>  Tue, 13 May 2003 23:45:08 -0400

e2fsprogs (1.33-4) unstable; urgency=low

  * Add replaces field to comerr-dev to resolve a file conflict with
    /usr/include/com_err.h and the libkrb5-dev package.  (Closes: #192277)
  * Add -t option to badblocks to control the test pattern used.
  * Remove e2fsprogs-bf package, as it is obsolete. (Closes: #183453)
  * Remove NLS support from e2fsprogs-udeb.  Save 5.5k on the boot
    floppies / install media.

 -- Theodore Y. Ts'o <tytso@mit.edu>  Thu,  8 May 2003 10:25:05 -0400

e2fsprogs (1.33-3) unstable; urgency=low

  * Add full Heimdall/Kerberos4-kth compatibility to com_err routines.
  * Declare comerr-dev as replacing << e2fslibs-dev 1.33-2, to avoid
    errors when upgrading to the new versions of comerr-dev and
    e2fslibs-dev

 -- Theodore Y. Ts'o <tytso@mit.edu>  Tue,  6 May 2003 00:29:47 -0400

e2fsprogs (1.33-2) unstable; urgency=low

  * Fix up NLS support
     - Fix message abbreviations support (i.e., @g --> group)
     - Update to gettext 0.11.5
     - Add Czech translation
     - Install message catalogs
     - Other miscellaneous NLS bug fixes
  * Add new debugfs command, imap, which prints the location of a
    specified inode in the inode table.
  * Put /usr/include/com_err.h in comerr-dev instead of e2fslibs-dev.
    (Closes: #191899)
  * Add support for OV-style continuations in compile_et.  (Closes: #191900)

 -- Theodore Y. Ts'o <tytso@mit.edu>  Mon,  5 May 2003 18:13:12 -0400

e2fsprogs (1.33-1) unstable; urgency=low

  * New upstream version (Closes: #189687)

 -- Theodore Y. Ts'o <tytso@mit.edu>  Mon, 21 Apr 2003 13:49:52 -0400

e2fsprogs (1.32+1.33-WIP-2003.04.14-1) unstable; urgency=low

  * New upstream version
     - Add new utility program, logsave, to capture the output of fsck
       during the boot sequence
  * Add support for the -a and -s options to logsave.
  * Change e2fsck to bracket its progress bar output with ctrl-A and ctrl-B
    characters, so that logsave -s can omit writing the progress bar output
    to the log file.
  * Avoid printing the version banner for mke2fs if the -q option is
    specified.  (Closes: #172716)

 -- Theodore Y. Ts'o <tytso@mit.edu>  Wed, 16 Apr 2003 15:27:20 -0400

e2fsprogs (1.32+1.33-WIP-2003.03.30-3) unstable; urgency=low

  * Provide /usr/include/com_err.h, which was previously provided by the
    libkrb5-dev package
  * Change the sectoin of com_err-dev, ss-dev, uuid-dev, libblkid-dev,
    e2fslibs-dev to libdevel
  * Add libblkid1-udeb package for the Debian Installer.
  * Use the SS_READLINE_PATH environment variable to control the search
    for a suitable readine library.
  * Fix bug in mke2fs, which was was incorrectly checking the argument
    to the -g option if the default block size is used.  (Closes: #188319)
  * Update man pages.  (Closes: #188318)
  * Mke2fs can be given a minimum block size by passing in a negative
    number to the -b option.
  * Update to standards 3.5.9

 -- Theodore Y. Ts'o <tytso@mit.edu>  Sat, 12 Apr 2003 02:52:17 -0400

e2fsprogs (1.32+1.33-WIP-2003.03.30-2) unstable; urgency=low

  * Fix XFS superblock definition.  Add support to extract UUID and
    labels for JFS and ROMFS.
  * Make the random number generator more paranoid about potentially buggy
    /dev/random devices.
  * The badblocks program now flushes its output as it discovers bad blocks.
  * Imported bug fixes to EVMS driver from the EVMS 2.0 tree.  Fixed a
    few potential hangs, and eliminated a file descriptor leak.
  * E2fsck now updates the global free block and inode counters from
    the block group specific counters quietly.  This is needed for an
    experimental kernel patch which improves SMP scalability by not
    locking the entire filesystem during block or inode allocation; if
    the filesystem is not unmoutned cleanly, the global counts may not
    be accurate.
  * Fix a bug in fsck which can cause it to hang trying to access the
    floppy disk if there the floppy drive has filesystem type of
    'auto'.  (Closes: #187812)

 -- Theodore Y. Ts'o <tytso@mit.edu>  Sun,  6 Apr 2003 23:13:50 -0400

e2fsprogs (1.32+1.33-WIP-2003.03.30-1) unstable; urgency=low

  * Change compile_et to generate header files that use <et/com_err.h>
    instead of <com_err.h>, so the current version of the header file
    is used.  Remove legacy K&R, varargs, and pre-POSIX signal support.
  * Fix (one more time!) Apple Darwin port in blkid/getsize.c

 -- Theodore Y. Ts'o <tytso@mit.edu>  Sun, 30 Mar 2003 23:34:55 -0500

e2fsprogs (1.32+1.33-WIP-2003.03.25-1) unstable; urgency=low

  * New maintainer
  * New upstream release (Closes: #176814, #174766, #166048, #179671,
    #173612, #175233, #175113, #170497, #185945)

 -- Theodore Y. Ts'o <tytso@mit.edu>  Sun, 16 Mar 2003 18:05:08 -0500

e2fsprogs (1.32-2) unstable; urgency=high

  * Applied upstream patch to fix htree problems, and to deactivate it by
    default in mke2fs (Closes: #181615, #179043)
  * Be sure removal of libe2fsim doesn't fail, as it's not built on hurd
    (Closes: #164117).

 -- Yann Dirson <dirson@debian.org>  Fri, 21 Feb 2003 00:21:44 +0100

e2fsprogs (1.32-1) unstable; urgency=low

  * New upstream release (Closes: #167108).

 -- Yann Dirson <dirson@debian.org>  Tue, 19 Nov 2002 00:18:09 +0100

e2fsprogs (1.29+1.30-WIP-0930-2) unstable; urgency=low

  * Made mkinitrd script to skip commented-out lines (Closes: #163251).

 -- Yann Dirson <dirson@debian.org>  Tue, 15 Oct 2002 00:16:08 +0200

e2fsprogs (1.29+1.30-WIP-0930-1) unstable; urgency=low

  * New upstream prerelease.
  * Replaced in mkinitrd script "tune2fs -j" with "tune2fs -O
    has_journal", as suggested by Theodore Ts'o (Closes: #162949).
  * Remove --disable-debugfs from mips-nopic flags (Closes: #162674).

 -- Yann Dirson <dirson@debian.org>  Thu,  3 Oct 2002 00:05:36 +0200

e2fsprogs (1.29-1) unstable; urgency=low

  * New upstream release (Closes: #159423).
  * Fixed typo in chattr manpage (Philipp Matthias Hahn, Closes:
    #162297).
  * Generate udeb package for debian-installer (Martin Sjoegren, Closes:
    #162212).
  * Fixed installation of mkinitrd script (don't use dh_install).  Remove
    it from the wrong location where it was, in preinst.  Hopefully noone
    noticed.
  * Also have old scripts/e2fsprogs.mkinitrd removed.
  * Bumped Standards-Version to 3.5.6, no change.  3.5.7 will need a bit
    of work but not tonight.

 -- Yann Dirson <dirson@debian.org>  Thu, 26 Sep 2002 01:46:25 +0200

e2fsprogs (1.28-5) unstable; urgency=low

  * The "this time it will work ! (famous last words)" release.
  * Now that it builds, ensure the dir in which we install this damn mips
    non-pic lib exists.

 -- Yann Dirson <dirson@debian.org>  Tue, 17 Sep 2002 00:04:49 +0200

e2fsprogs (1.28-4) unstable; urgency=low

  * Moved setting of CFLAGS to the correct place when building the special
    mips non-pic lib (Closes: #159757 again).

 -- Yann Dirson <dirson@debian.org>  Sun, 15 Sep 2002 21:19:19 +0200

e2fsprogs (1.28-3) unstable; urgency=low

  * Don't use special cflags at configure time when building the special
    mips non-pic lib, in yet another attempt to fix my adaptation of the
    patch from the mips team.  Also added --disable-nls which was present
    in the original patch.
  * Remove debian/BUILD-MIPS on clean.
  * Install mkinitrd script as scripts/e2fsprogs, not as
    scripts/e2fsprogs.mkinitrd.

 -- Yann Dirson <dirson@debian.org>  Mon,  9 Sep 2002 23:01:31 +0200

e2fsprogs (1.28-2) unstable; urgency=low

  * Fixed my adapation of the mips non-pic build (Closes: #159757).

 -- Yann Dirson <dirson@debian.org>  Fri,  6 Sep 2002 00:03:45 +0200

e2fsprogs (1.28-1) unstable; urgency=low

  * New upstream release.

 -- Yann Dirson <dirson@debian.org>  Mon,  2 Sep 2002 23:34:55 +0200

e2fsprogs (1.27+1.28-WIP-0817-1) unstable; urgency=low

  * New upstream pre-release.  Closes: #138003, #144621, #145044, #151990,
    #152029, #152891, #155007, #131350, #147256, #153102.
  * New binary: findfs.
  * Added execute permissions to the mkinitrd script (thanks lintian).
  * Don't ship FSIM for EVMS for now.

 -- Yann Dirson <dirson@debian.org>  Sun, 25 Aug 2002 19:32:12 +0200

e2fsprogs (1.27+1.28-WIP-0626-2) experimental; urgency=low

  * Remove bogus shlibs deps on "e2fsprogs (>= <current>)"

 -- Theodore Y. Ts'o <tytso@mit.edu>  Sat, 17 Aug 2002 17:59:17 -0400

e2fsprogs (1.27+1.28-WIP-0626-1) experimental; urgency=low

  * New upstream pre-release:
  ** Supports v2 ACL format (Closes: #138160).
  * Removed explicit --mandir flag, as it now uses FHS man location by
    default.
  * Added mkinitrd script, "upstream-contributed" ;) by Ted Ts'o (Closes:
    #148064).
  * Build a no-pic version of libext2fs.a on mips and mipsel, patch by
    Florian Lohoff, adapted for style consistency (Closes: #145432).
  * Removed presumably-useless and presumably-broken CFLAGS propagation.
    If someone misses that, I'll add ${CFLAGS} to --ccopts.

  * Switched to debhelper v4.
  * Added ${misc:Depends} to all packages' Depends field.

  * Fixed typos in fsck.8, added an example for clarity (Closes:
    #145044).
  * Fixed typo in chattr manpage (Closes: #141938).
  * Fixed typo in tune2fs manpage (Closes: #148514).

 -- Yann Dirson <dirson@debian.org>  Tue, 23 Jul 2002 00:12:33 +0200

e2fsprogs (1.27-2) unstable; urgency=medium

  * Urgency medium since this fixes a RC bug.
  * Generate the shlibs file instead of just copying it in place, and make
    it produce deps on "e2fsprogs (>= <current>)" as well, to cope with
    new functions introduced in the libs (Closes: #139274).
  * Added a note on this in README.Debian.

 -- Yann Dirson <dirson@debian.org>  Thu, 21 Mar 2002 23:58:48 +0100

e2fsprogs (1.27-1) unstable; urgency=low

  * New upstream release (Closes: #136737).
  * No more use for dh_link'ing *.ext[23], it's now done by upstream
    Makefiles.
  * Only include (new) inode_io.o from libext2fs when fileio.o is, or the
    BF build fails because of this additional (unused) member (upstream
    hint).

 -- Yann Dirson <dirson@debian.org>  Mon, 11 Mar 2002 00:17:32 +0100

e2fsprogs (1.26-3) unstable; urgency=low

  * Simple rebuild after fixing the settings of my computer's clock, so
    that katie accepts to install the package.

 -- Yann Dirson <dirson@debian.org>  Sat, 23 Feb 2002 14:53:15 +0100

e2fsprogs (1.26-2) unstable; urgency=low

  * Applied upstream patch dealing with the rlimit filesize variation
    among archs and kernel versions (Closes: #133909).
  * Create fsck.ext3.8 symlink (Closes: #121526).

 -- Yann Dirson <dirson@debian.org>  Sat, 23 Feb 2002 06:44:02 +0100

e2fsprogs (1.26-1) unstable; urgency=low

  * This uploads fixes 10 bugs, including data-corruption problems, and
    adds much to the ease of maintainance and problem tracking.  Good
    choice for woody.

  * New upstream release (Closes: #106622, #116975, #118443, #119624,
    #120171, #120077, #129828, #132764).
  ** Fixes for data-corruption bugs not reported to the BTS: e2fsck
    trashed external journals needing to be replayed, e2fsck now hides
    visible journal files (data corruption problems when not excluded from
    a backup and then restored) (Closes: #132654).
  ** Other noticable bugs fixed include: e2fsck null pointer
    dereferencing, fsck did not finds LVM volumes by UUID or by label,
    largefile support (ie. dealing with filesystems inside 2GB+ files) was
    broken in several programs.
  * Switch to debhelper v3 to get ldconfig automatically handled
    (lintian reported that it was broken).  Now call dh_makeshlibs, but
    still override its generated shlibs file with ours, to get compiled
    packages depend of the correct virtual packages, which include
    full sonames.
  * Removed call do dh_installman (Closes: #115526).
  * Cleaned up maintainer scripts with dead code - most things are now
    more properly handled by debhelper.  Removed an "exit 0" lurking in
    preinst - can't find a reason for it in the changelog, it was probably
    here for ages.
  * Remove obsolete maint-scripts in binary-arch, as they are provided by
    upstream.
  * Also remove upstream-shipped config.cache before configuring.  That
    shouldn't impact us, but well, that makes lintian happy :)

 -- Yann Dirson <dirson@debian.org>  Fri,  8 Feb 2002 06:12:35 +0100

e2fsprogs (1.25-1) unstable; urgency=high

  * New upstream bugfix release (Closes: #112414), targeted to woody.
  * com_err.info provided again now that it was fixed upstream.
  * Added metainfo to com_err.texinfo so that it gets indexed correctly
    (thanks lintian).  Moved @setfilename and @settitle to the top so that
    things get output as expected.
  * Added lintian overrides for -bf and -static packages.
  * Put all stamp files in debian/stampdir.

 -- Yann Dirson <dirson@debian.org>  Sat, 22 Sep 2001 16:22:47 +0200

e2fsprogs (1.24a-1) unstable; urgency=high

  * New upstream release (Closes: #109577).
  ** The only new code in there is in codepaths that
    are only visited when previously unsupported features are used, so
    they add virtually no risk.  Support for raw image files will be of
    great help to debug users' problems.  Urgency set to "high" to make
    sure this version gets released with woody.

  ** Fsck prints a warning message if now valid filesystems are passed to
    it. (Closes: #107458).
  ** Fsck -A will not try to interpret device names for filesystems which
    have a pass number is 0. (Closes: #106696).
  ** If -O none is passed to mke2fs, it will now not set the sparse_super
    feature (Closes: #108165).
  ** Tune2fs has been fixed to make sure that only error messages go to
    stderr, and normal message go to stdout (Closes: #108555).
  ** Minor man pages updates (Closes: #30833, #108174).
  ** Doc fixes (Closes: #110621).

 -- Yann Dirson <dirson@debian.org>  Tue,  4 Sep 2001 23:44:56 +0200

e2fsprogs (1.22-2) unstable; urgency=medium

  * This is only a trivial patch to stop some user confusion, and would be
    great to have in woody, hence the urgency.
  * Applied upstream patch to e2fsck to warn user when some errors were
    not corrected due to user answering "no" (Closes: #104502).

 -- Yann Dirson <dirson@debian.org>  Sat, 28 Jul 2001 23:01:49 +0200

e2fsprogs (1.22-1) unstable; urgency=low

  * Final 1.22 release:
  ** Fixes build problems on big-endian (Closes: #101686, #101798).

 -- Yann Dirson <dirson@debian.org>  Sat, 23 Jun 2001 14:03:17 +0200

e2fsprogs (1.21+1.22-WIP-0620-1) unstable; urgency=low

  * New upstream pre-release, critical for big-endian platforms
    (Closes: #101752).
  * Re-applied hurd fix again.
  * Build e2fsprogs-bf with -Os to gain more space.

 -- Yann Dirson <dirson@debian.org>  Fri, 22 Jun 2001 00:18:40 +0200

e2fsprogs (1.21-1) unstable; urgency=low

  * Final 1.21 release.
  * Re-applied hurd fix that did not came quickly enough to make it in
    1.21.
  * Fixed name of copyright file in e2fsprogs-bf.

 -- Yann Dirson <dirson@debian.org>  Wed, 20 Jun 2001 22:32:08 +0200

e2fsprogs (1.20+1.21-WIP-0614-2) unstable; urgency=low

  * Don't build PIC libs, build a reduced version of the libs instead, in
    package e2fsprogs-bf.  Made this new package conflict with e2fsprogs.
  * Compilation fix for the Hurd (Closes: #101361).

 -- Yann Dirson <dirson@debian.org>  Tue, 19 Jun 2001 23:33:25 +0200

e2fsprogs (1.20+1.21-WIP-0614-1) unstable; urgency=low

  * New upstream pre-release (Closes: #100559, #100304).
  * Fixed lib/ext2fs/Makefile.in for installation of new generated .h
    file.

 -- Yann Dirson <dirson@debian.org>  Thu, 14 Jun 2001 16:14:11 +0200

e2fsprogs (1.20+1.21-WIP-0608-1) unstable; urgency=low

  * New upstream pre-release (critical ext3 bugfix mostly).
  * Correctly use dh_installinfo.
  * Adjusted various things accordingly.

 -- Yann Dirson <dirson@debian.org>  Sat,  9 Jun 2001 00:25:51 +0200

e2fsprogs (1.20-4) unstable; urgency=low

  * Cleanup generated substvars files now that debhelper uses other
    names (may cause problems on other archs).  Build-dep on debhelper
    3.0.30 or newer to be sure it won't cause broken uploads.  Allows to
    get rid of hairy dep, but cannot build straightforwardly on potato any
    more...

 -- Yann Dirson <dirson@debian.org>  Wed,  6 Jun 2001 02:33:32 +0200

e2fsprogs (1.20-3) unstable; urgency=low

  * Create all symlinks to uuid-generate.3 (Closes: #99573).
  * Somewhat modernized debian/rules (debhelper v2, etc.).
  * Fixed libss2 copyright file.
  * Fixed e2fslibs-pic short description.

 -- Yann Dirson <dirson@debian.org>  Wed,  6 Jun 2001 01:19:19 +0200

e2fsprogs (1.20-2) unstable; urgency=low

  * Added support for building pic libs to Makefile.elf-lib.
  * New package e2fslibs-pic for boot-floppies team (Closes: #99285).
  * Use -N on dh_gencontrol instead of lots of -p.

 -- Yann Dirson <dirson@debian.org>  Thu, 31 May 2001 23:59:51 +0200

e2fsprogs (1.20-1) unstable; urgency=low

  * Final 1.20 release.
  * Added new zsh-static to the list of possible static shells recommended
    by e2fsck-static.

 -- Yann Dirson <dirson@debian.org>  Mon, 28 May 2001 21:39:06 +0200

e2fsprogs (1.19+1.20-WIP-0520-1) unstable; urgency=low

  * New upstream pre-release snapshot:
  ** Extended "fsck -t" syntax (Closes: #89483).
  ** Fix handling of devices for which fsck can't determine a physical
    spindal, causing lockup when checking LVM volumes (Closes: #98103).
  ** Fixed typo in e2fsck-static description - thanks Ted :).
  * Fixed small compilation bug in fsck.c

 -- Yann Dirson <dirson@debian.org>  Mon, 21 May 2001 20:47:10 +0200

e2fsprogs (1.19+1.20-WIP-0514-2) unstable; urgency=low

  * Tighten dependency on debhelper.

 -- Yann Dirson <dirson@debian.org>  Tue, 15 May 2001 21:38:47 +0200

e2fsprogs (1.19+1.20-WIP-0514-1) unstable; urgency=low

  * New upstream pre-release snapshot:
  ** new program: e2image.
  ** e2fsck validates file descriptor specified in -C (Closes: #55220)
  ** Fix multiple progress bar fsck bug (Closes: #65267)
  ** Add devfs support to fsck (Closes: #94159)
  ** Fix debugfs dump cmd looping on disk errors (Closes: #79163)
  ** Miscellaneous manual page clarifications (Closes: #63442, #67446,
    #87216)
  ** Compilation fixes for Hurd (Closes: #52045).
  ** New config.{guess,sub} for parisc support (Closes: #94690).
  ** Improved ext3 support
  ** tune2fs can now safely modify mounted filesystems
  * Added missing @dircategory entry to libext2fs.info (lintian)
  * Moved debugfs back from /usr/sbin/ to /sbin/ (Closes: #97035).
  * Moved e2label back to /sbin/ as well, as it is now a hard link to
    tune2fs.
  * New binary package with statically linked e2fsck, recommending a
    statically linked shell (Closes: #62611).
  * All deps against e2fsprogs itself now versionned (lintian).
  * Updated copyright file (upstream location, packaging copyright notice
    for previous maintainers and for Alcove).
  * Remove call to dh_testversion, use versionned build-dep instead
    (lintian).
  * Support for DEB_BUILD_OPTIONS debug/nostrip for policy 3.2
    compliance.
  * Use dh_shlibdeps -l instead of setting LD_LIBRARY_PATH explicitely -
    necessary for new versions of fakeroot, and requires debhelper 3.0.23
    for a fix.  Well finally 3.0.23 is buggy, leave this for later.
  * Avoid to call ldconfig at "make install" time, too costly.
  * Get rid in control files of references to never-released standalone
    lib files (split attempted in 1997/98).
  * Bumped Standards-Version to 3.5.4.

 -- Yann Dirson <dirson@debian.org>  Tue, 15 May 2001 14:28:39 +0200

e2fsprogs (1.19-4) unstable; urgency=medium

  * Added texinfo to build-deps (Closes: #87685).

 -- Yann Dirson <dirson@debian.org>  Tue,  3 Apr 2001 09:03:13 +0200

e2fsprogs (1.19-3) unstable; urgency=low

  * Drop findsuper binary, and suggest gpart (Closes: #74034).
  * Drop flushb and extend at upstream request (Closes: #39506).
  * Applied upstream fix for chattr on large files (Closes: #72690).
  * Applied clarification patch to tune2fs.8 (Closes: #67446).
  * Applied typo patch to compile_et.1 (Closes: #63786).
  * Include <sys/mount.h> in e2fsck/journal.c (Closes: #71775).
  * Suggest parted.

 -- Yann Dirson <dirson@debian.org>  Mon,  4 Dec 2000 22:08:06 +0100

e2fsprogs (1.19-2) unstable; urgency=low

  * Clarified libuuid copyright to LGPL-2, excluding LGPL-2.1.
  * Added build-dependency on debhelper (Closes: #67532).
  * Don't paralelize fsck runs on same drive for hd[efgh] (Closes:
    #59103).
  * Upload pristine source, -1 was erroneously uploaded as a
    debian-specific package.

 -- Yann Dirson <dirson@debian.org>  Thu,  3 Aug 2000 00:30:49 +0200

e2fsprogs (1.19-1) unstable; urgency=low

  * New upstream release:
  ** new program: resize2fs.
  ** ext3 support.
  ** NLS support (non-default, activated).
  ** Compression support (non-default, activated).
  ** Progress bar nice to serial console (Closes: #66079)
  ** Ensure filetype feature is turned off for Hurd filesystems (Closes:
    #61863)
  * Updated main copyright file for a number of things.
  * Fixed NLS support for flushb and extend.
  * Started to add build-depends.
  * Include new e2p header.

 -- Yann Dirson <dirson@debian.org>  Wed, 19 Jul 2000 01:55:27 +0200

e2fsprogs (1.18-3) frozen unstable; urgency=medium

  * Fix Y2K display-only bug in debugfs - "ls -l" displayed raw tm_year,
    causing 2000 to be displayed as "100" (Closes: #57135).  Potato should
    be y2k-clean.
  * Remove empty dirs /usr/share/et/ and /usr/share/ss/ from package
    e2fsprogs (Closes: #52900).

 -- Yann Dirson <dirson@debian.org>  Mon, 21 Feb 2000 23:06:47 +0100

e2fsprogs (1.18-2) unstable; urgency=low

  * Test for "__sparc__" instead of "sparc" as a cpp macro in mke2fs.c
    (tests in other places are correct) (Closes: #50012).

 -- Yann Dirson <dirson@debian.org>  Fri, 12 Nov 1999 21:40:27 +0100

e2fsprogs (1.18-1) unstable; urgency=low

  * New upstream (bugfix) release.

 -- Yann Dirson <dirson@debian.org>  Fri, 12 Nov 1999 17:27:20 +0100

e2fsprogs (1.17-2) unstable; urgency=low

  * Applied upstream patch to fix segfault (Closes: #49535).

 -- Yann Dirson <dirson@debian.org>  Tue,  9 Nov 1999 22:14:53 +0100

e2fsprogs (1.17-1) unstable; urgency=low

  * New upstream (bugfix) release.

 -- Yann Dirson <dirson@debian.org>  Wed, 27 Oct 1999 23:46:39 +0200

e2fsprogs (1.16-2) unstable; urgency=low

  * Fixed build of a link list in fsck.c (Closes: #48312).

 -- Yann Dirson <dirson@debian.org>  Tue, 26 Oct 1999 01:17:36 +0200

e2fsprogs (1.16-1) unstable; urgency=low

  * New upstream release.
  * Re-applied Hurd patches that did not seem to have been received
    upstream.

 -- Yann Dirson <dirson@debian.org>  Sun, 24 Oct 1999 16:11:59 +0200

e2fsprogs (1.15-3) unstable; urgency=low

  * Fixed minor typo for the Hurd.
  * Fixed various Hurd defines to __GNU__ (Closes: #44407).
  * Switched doc/ and info/ to FHS.
  * Cleaned up debian/rules to use new debhelper features.
  * Bounced Standards-Version to 3.0.1.
  * Do not install buggy com_err.info, shipped as HTML.
  * Removed partinfo from the package, following the wish of upstream
    author, because of duplicate functionality with "fdisk -l" (Closes:
    #42139).

 -- Yann Dirson <dirson@debian.org>  Mon, 20 Sep 1999 23:04:06 +0200

e2fsprogs (1.15-2) unstable; urgency=medium

  * Changed build directory do debian/BUILD/ - related cleanups in
    debian/rules.
  * Fixed partinfo.c to have it compiled, and fixed display of partition
    device in error messages.
  * Added /usr/sbin/partinfo to the package (Closes: #42139).
  * Added note about uuidgen(1) in README.Debian.
  * Documented in manpage that default mke2fs behaviour is now -r1 -s1
    (Closes: #44478).
  * Documented in mke2fs.8 that -r1 forces -s1, thus ignoring -s0.
  * Added warning message when -s0 is ignored because of -r1.
  * Documented -n option of mke2fs.
  * Fixed display buglet causing trailing commas in list of superblock
    backups when sparse flag is on and last group has no superblock
    backup.
  * Closes: #42434, #43134.

 -- Yann Dirson <dirson@debian.org>  Wed,  8 Sep 1999 00:46:38 +0200

e2fsprogs (1.15-1) unstable; urgency=low

  * New upstream release (Closes: Bug#41763).
  * All changes to upstream files in 1.14-3 were integrated upstream.
  * Separated libuuid-dev from e2fslibs-dev because it now has manpages.
  * Fixed debian/rules for POSIX "rmdir -p"
  * Corrected the location of the GPL in copyright file.
  * Moved the manpages to /usr/share/.
  * Bumped Standards-Version to 3.0.0.

 -- Yann Dirson <dirson@debian.org>  Fri, 23 Jul 1999 01:37:51 +0200

e2fsprogs (1.14-3) unstable; urgency=low

  * Fail with error message when /dev/null cannot be opened (Fixes:
    Bug#35595).
  * Fixed typo in e2fsck/unix.c (Fixes: Bug#36960).
  * Added "emeregency help" options summary to e2fsck (Fixes: Bug#11372).
  * Prepared debian/rules for usr/share/man/.

 -- Yann Dirson <dirson@debian.org>  Tue,  1 Jun 1999 23:37:12 +0200

e2fsprogs (1.14-2) unstable; urgency=low

  * Fixed fsck(1) not to coredump when it does not find its argument in
    /etc/fstab (Fixes: Bug#33533, Bug#34320, part of Bug#34131).
  * Fixed spelling of upstream author's name.
  * Cleaned debian/*.files up.
  * Undid the <linux/types.h> changes.
  * Changed "rmdir -p" invocations in debian/rules into "-rmdir -p" to
    turn around changed behaviour in fileutils_4.0.

 -- Yann Dirson <dirson@debian.org>  Fri, 12 Mar 1999 23:50:47 +0100

e2fsprogs (1.14-1) unstable; urgency=low

  * New upstream release (Fixes: Bug#33113).
  * All patches we used for 1.12 are obsoleted by 1.14.
  * Still have to install com_err.info from debian/rules though.
  * Incorporated patches from Gordon Matzigkeit for hurd cross-compilation:
  * - configure.in: Change cross-compile default for sizeof (long
      long) to 8, so that __s64 and __u64 get defined in ext2fs.h.
      (BUILD_CC): Discover a native compiler if we are cross-compling
      (used for util/subst).
    - Include linux/types.h instead of asm/types.h, so that
      non-Linux platforms use the stubbed version provided with this
      package.
    - misc/Makefile.in (findsuper): Add a rule so that findsuper gets built
      with the right compiler flags.
    - etc.

 -- Yann Dirson <dirson@debian.org>  Wed, 10 Feb 1999 23:23:03 +0100

e2fsprogs (1.12-4) frozen unstable; urgency=low

  * Ship flushb(8) and extend(8) were missing in all 1.12 packages
    (Fixes: Bug#28771).
  * Add extend.8 link to undocumented.7.
  * Replaced my (ad-hoc) fix for Bug#25684 with (really better) one
    from upstream.

 -- Yann Dirson <dirson@debian.org>  Mon,  2 Nov 1998 20:53:28 +0100

e2fsprogs (1.12-3) frozen unstable; urgency=low

  * Fixed <ext2fs/ext2fs.h> to use angle brackets instead of double
    quotes when including files from /usr/include/.
  * Made e2fslibs-dev depend on comerr-dev (Fixes: Bug#26282,
    Bug#27497).
  * Fixed mke2fs' display with inode numbers > 9999 (Fixes: Bug#25684).
  * Use -D__NO_STRING_INLINES on powerpc to allow building the boot
    blocks in QUIK, the powermac boot loader - reported by Matt
    McLean.
  * Removed unsupported info and texi entries from docbase files.

 -- Yann Dirson <dirson@debian.org>  Mon, 19 Oct 1998 23:32:41 +0200

e2fsprogs (1.12-2.1) unstable; urgency=low

  * Non-maintainer upload
    config.guess and config.sub files modified, to recognize a Arm
    architecture.

 -- Turbo Fredriksson <turbo@debian.org>  Thu, 13 Aug 1998 19:15:56 -0400

e2fsprogs (1.12-2) unstable; urgency=low

  * Really install e2label.8 manpage.
  * Removed path from ldconfig invocation, obeying packaging manual.
  * Improved the subst.c patch (thanks to Peter Moulder).

 -- Yann Dirson <dirson@debian.org>  Thu, 14 Jul 1998 14:10:06 +0200

e2fsprogs (1.12-1) unstable; urgency=low

  * New upstream release - at last out of alpha status !
  * Removed some obsolete files from debian/attic.
  * Patched util/subst.c to expand env variables, and MCONFIG.in to
    have ${prefix} exported to the `subst' process, so that we get
    correct paths in mk_cmds and compile_et.  Forwarded upstream.
  * Debian-specific /usr/share/comerr/ renamed to /usr/share/et/, now
    installed upstream.
  * Removed -isp from dh_gencontrol invocation - now the default.
  * Passed lintian 0.5.0.

 -- Yann Dirson <dirson@debian.org>  Fri, 10 Jul 1998 22:49:18 +0200

e2fsprogs (1.10-17) frozen unstable; urgency=low

  * Commented out obsolete code in fsck.c that assumed fstab entries
    declared `noauto' should not be checked - successfully forwarded
    upstream (Fixes: Bug#17244).

 -- Yann Dirson <dirson@debian.org>  Fri, 15 May 1998 01:14:54 +0200

e2fsprogs (1.10-16) frozen unstable; urgency=low

  * Changed <linux/types.h> to <asm/types.h> in lib/uuid/uuidP.h to
    allow compilation with glibc 2.0.7pre1 (Fixes: Bug#22039).
  * Use "build-stamp" as a stamp file instead of "build".
  * Restored "Provides: e2fslibsg" in order to allow upgrade from
    unstable hamm.  Documented in README.Debian so that it does not
    get removed again (Fixes: Bug#22019).

 -- Yann Dirson <dirson@debian.org>  Mon,  4 May 1998 21:11:38 +0200

e2fsprogs (1.10-15) frozen unstable; urgency=low

  * Added call to ldconfig in e2fsprogs.postinst.
  * Fixes checks for install-docs in postinst/prerm (Fixes: Bug#20303,
    Bug#20304, Bug#20590).
  * Removed e2fslibsg from what e2fsprogs provides (was just forgotten).
  * Passed lintian 0.4.2.

 -- Yann Dirson <dirson@debian.org>  Sun, 26 Apr 1998 22:27:11 +0200

e2fsprogs (1.10-14) frozen unstable; urgency=low

  * Fixed checks for install-docs to use -x.
  * Applied patch for sparc from Juan to fsck.c to compile with glibc
    2.1 (Fixes: Bug#20841).

 -- Yann Dirson <dirson@debian.org>  Tue, 14 Apr 1998 17:12:19 +0200

e2fsprogs (1.10-13) frozen unstable; urgency=low

  * test for /usr/sbin/install-docs before trying to run it in
    postinst and prerm (Fixes: Bug#19461, Bug#19469, Bug#19949,
    Bug#20006).
  * comerrg-dev now suggests doc-base.
  * moved binary packages ss2g, comerr2g and e2fslibsg back into
    binary package e2fsprogs.
  * use new virtual packages libcomerr2, libss2, libext2fs2, libe2p2,
    libuuid1 in shlibs and dependencies.
  * Changed e2fsprogs dependency on libs to a Pre-Depends (Fixes:
    Bug#18221).
  * Not conflicting with old ss2g and comerr2g - these will have to be
    removed by hand.
  * Turned around dpkg's bug #17624 in e2fsprogs.preinst.
  * Updated README.Debian to explain the new package architecture.
  * Passed lintian 0.3.4.

 -- Yann Dirson <dirson@debian.org>  Fri, 20 Mar 1998 13:03:11 +0100

e2fsprogs (1.10-12) unstable; urgency=low

  * Corrected doc menu entries to point to the real documents' places.
  * Fixed mk_cmds to really find its support scripts (Fixes: Bug#18779).
  * Made mk_cmds and compile_et use "sh -e".
  * Have missing file /usr/include/ss/ss_err.h installed (Fixes: Bug#18778).
  * Corrected typo in Description (Fixes: Bug#18890).
  * Fixed descriptions for ss* packages, thanks to Greg Stark (Fixes:
    Bug#18373, Bug#18447).
  * Added description of e2p and uuid libs in e2fslibsg-dev description.
  * Included texinfo sources.
  * Added doc-base support - suppressed direct menu/dwww support.
  * Complies with standards version 2.4.0.0.
  * Passed lintian 0.3.0:
  *  removed .du control file.
  *  updated FSF address.
  *  fixed in *.files nasty ldconfig-symlink-before-shlib-in-deb's.
  *  turned relative links from /usr/lib into /lib into absolute ones.

 -- Yann Dirson <dirson@debian.org>  Sun,  8 Mar 1998 19:42:58 +0100

e2fsprogs (1.10-11) unstable; urgency=low

  * Switched to debhelper (Fixes:Bug#16307).
  * Updated standards to 2.3.0.1
  * Changed maintainer's mail address.
  * Added conflicts with old versions of dump and quota.
  * Added html-converted texi docs for libs, with menu(dwww) support.
  * Added findsuper.8 link to undocumented.
  * Changed version number of lib packages to reflect the lib versions.
  * Moved libss into its own packages; added mk_cmds script and
    support files for libss development (Fixes:Bug#17233).
  * Added README.Debian file documenting all those dependency stuff.
  * Included example error tables from libext2fs and libss in
    comerr-dev.
  * Included example command tables from debugfs in ss-dev.
  * Added section/priority files in packages (-isp).
  * Changed names/relations for doc dirs to comply with policy.
  * Removed call to ldconfig from e2fsprogs.postinst.

 -- Yann Dirson <dirson@debian.org>  Thu, 29 Jan 1998 18:10:03 +0100

e2fsprogs (1.10-10) unstable; urgency=low

  * Added patch from Michael Alan Dorman for compilation on alpha-Linux
    (Closes:Bug#15596).
  * Added '-fsigned-char' to COPTS to allow compilation on ppc-Linux
    (Closes:Bug#15976).
  * Suppressed Essential flag on libs, as well as useless Replaces
    (Closes: Bug#16480).
  * Suppressed reference to obsolete package `e2fsprogsg' in control
    info, but Conflicts for security (Closes:Bug#16791).

 -- Yann Dirson <dirson@univ-mlv.fr>  Wed,  7 Jan 1998 22:35:08 +0100

e2fsprogs (1.10-9) unstable; urgency=low

  * Fixed comerr2g.shlibs to reflect package-name change.
  * Fixed problem with ss include files being removed from /usr on make
    install (indeed fixed in 1.10-8).
  * Added changelog file to comerr2g package (indeed fixed in 1.10-8).
  * Corrected link from flushb.8 to undocumented (Closes:Bug#15335,Bug#15660,Bug#15675).
  * Added /sbin/findsuper (Closes:Bug#15224).
  * Fixed /usr/bin/compile_et script (Closes:Bug#15487).
  * Included awk scripts in /usr/share/comerr, for use by compile_et.
  * Changed back the name from "e2fsprogsg" to "e2fsprogs" to get better
    dependencies.
  * Strip libraries (Closes:Bug#15667).

 -- Yann Dirson <dirson@univ-mlv.fr>  Tue,  9 Dec 1997 22:52:42 +0100

e2fsprogs (1.10-8) unstable; urgency=low

  * Added latest patch from Ted for autodetection of llseek() proto.
  * Switched to libc6, without libc5 compatibility (yet ?).
  * Turned Pre-Depends into Depends to allow installation. Dirty
    though. But what were Pre-Depends for anyway ?

 -- Yann Dirson <dirson@univ-mlv.fr>  Sun, 23 Nov 1997 23:03:02 +0100

e2fsprogs (1.10-7) unstable; urgency=HIGH

  * Turned "#if (__GLIBC__ == 2)" into "#if 1" to turn around missing llseek()
    prototype in libc_5.4.33-5 as well as libc6.

 -- Yann Dirson <dirson@univ-mlv.fr>  Tue, 21 Oct 1997 12:53:27 +0200

e2fsprogs (1.10-6) unstable; urgency=low

  * Official libc6 patches from Ted.
  * Converted to debstd - let it do the stripping stuff.
  * Separated libcomerr into a standalone lib - includes full doc and tools.
  * Separated development files into e2fslibs-dev, which Provides the 4 other
    -dev packages.
  * Now Provides the 4 other lib packages, to make it possible not to depend
    upon e2fsprogs itself. These libs WILL be taken out of "progs" in the
    next release.

 -- Yann Dirson <dirson@univ-mlv.fr>  Wed, 24 Sep 1997 10:46:00 +0200

e2fsprogs (1.10-5.1) experimental; urgency=low

  * Applied patch from Ted for libc6 compatibility, for test purpose.

 -- Yann Dirson <dirson@univ-mlv.fr>  Thu, 11 Sep 1997 09:09:42 +0200

e2fsprogs (1.10-5) unstable; urgency=medium

  * Switched back to libc5 because of possible bug in libc6-2.0.4-provided
    llseek() causing problem with partitions > 2Gb.
  * Switched back to libc-provided llseek().

 -- Yann Dirson <dirson@univ-mlv.fr>  Tue,  5 Aug 1997 16:54:40 +0200

e2fsprogs (1.10-4.1) unstable; urgency=low

  * Make use of shipped llseek instead of glibc's which seems buggy
    [unreleased - could not compile due to possible gcc bug].
  * Corrected compiler-options handling in debian/rules (use CCOPTS instead
    of CFLAGS which is messed with in configure.in).

 -- Yann Dirson <dirson@univ-mlv.fr>  Mon, 28 Jul 1997 19:47:02 +0200

e2fsprogs (1.10-4) unstable; urgency=low

  * Switched to libc6.
  * Added calls to update-info in postins/prerm.
  * Misc changes to debian/rules; some cleanup in Makefiles.

 -- Yann Dirson <dirson@univ-mlv.fr>  Thu, 10 Jul 1997 19:42:54 +0200

e2fsprogs (1.10-3) stable unstable; urgency=low

  * New maintainer (closed many obsolete bug-reports).
  * updated "copyright" to show new location on tsx-11.
  * started debian/rules cleanup, towards new policy conformance.
  * Added flushb.8 link to undocumented.7 (bug #8644).
  * Added {fsck,mkfs}.ext2.8 links to existing manpages (bugs #5598,
    #6286).

 -- Yann Dirson <dirson@univ-mlv.fr>  Wed, 25 Jun 1997 14:59:58 +0200

e2fsprogs (1.10-2) frozen unstable; urgency=low

  * Add 'ldconfig' to postinst (should fix #9020).
  * Define HAVE_NETINET_IN_H on alpha/glibc.

 -- Klee Dienes <klee@debian.org>  Tue, 29 Apr 1997 17:24:12 -0400

e2fsprogs (1.10-1) frozen unstable; urgency=medium

  * Upstream bug-fix release.

 -- Klee Dienes <klee@debian.org>  Thu, 24 Apr 1997 14:54:12 -0400

e2fsprogs (1.09-1) frozen; urgency=medium

  * Upstream bug-fix release.

 -- Klee Dienes <klee@debian.org>  Thu, 24 Apr 1997 14:54:12 -0400

e2fsprogs (1.06-4) unstable; urgency=low

  * Added empty entries to shlibs.local, to neatly solve the pre-depends
    problem, as suggested by Ian Jackson.

 -- Michael Nonweiler <mrn20@cam.ac.uk>  Wed, 13 Nov 1996 08:13:28 +0000

e2fsprogs (1.06-3) unstable; urgency=low

  * Hard coded Pre-Depends line, as a temporary fix for the pre-depends
    contains e2fsprogs problem.

 -- Michael Nonweiler <mrn20@cam.ac.uk>  Sat, 9 Nov 1996 12:57:44 +0000

e2fsprogs (1.06-2) unstable; urgency=low

  * New packaging format
  * Fixes packaging bugs -
      Files in /lib are now stripped of all unneeded symbols (Bug#5121)
      Calls to ldconfig in maintainer scripts have been removed (Bug#4247)

 -- Michael Nonweiler <mrn20@cam.ac.uk>  Tue, 5 Nov 1996 21:14:54 +0000

e2fsprogs (1.01-1) unstable; urgency=low

  * upgraded to latest upstream version, to 1.06 from 1.05
  * upgraded to latest upstream version, to 1.05 from 1.04
  * gzip manpages
  * minor changes to debian.rules

 -- Michael Meskes <meskes@debian.org>  Fri, 18 Oct 1996 00:00:00 +0000

e2fsprogs (1.04-1) unstable; urgency=low

   * upgraded to latest upstream version, to 1.04 from 1.02
   * another tidy-up of debian.rules
   * section and priority added to debian.control, since this is an
     essential base package.

 -- Michael Nonweiler <mrn20@cam.ac.uk>  Sun, 23 Jun 1996 00:00:00 +0000

e2fsprogs (1.02-1) unstable; urgency=low

  * upgraded to latest upstream version, to 1.02 from 1.01
  * copied "configure" usr_prefix change (see below), into configure.in
  * updated debian.control file, added Pre-Depends field
    created preinst script to check dpkg --assert-predepends
    tidyed and fixed debian.rules
  * set e2fsck to link shared, as suggested by Bruce Perens in Bug#2332
  * corrected problem in e2fsck error message, Bug#2534
  * added Architecture field
  * very minor correction to expected output of a build time test

 -- Michael Nonweiler <mrn20@cam.ac.uk>  Tue, 5 Mar 1996 00:00:00 +0000

e2fsprogs (1.01-1) unstable; urgency=low

  * removed debugging symbols from libs and enabled more optimization
    as suggested by Rolf Rossius
  * also removed the /var/catman pages
  * changed to elf compilation

 -- Andrew D. Fernandes <adfernan@cnd.mcgill.ca>  Mon, 20 Nov 1995 00:00:00 +0000

e2fsprogs (0.5b-2) unstable; urgency=low

  * Upgraded to latest version, to 1.01 from 0.5b.
  * changed the installation groups from bin to root in MCONFIG.in
  * changed configure to set usr_prefix="\${prefix}/usr"
  * moved the cat pages to /var/catman in MCONFIG.in

 -- Andrew D. Fernandes <adfernan@cnd.mcgill.ca>  Sat, 7 Oct 1995 00:00:00 +0000

e2fsprogs (0.5b-1) unstable; urgency=low

  * Made "fsck -t <filesystem-type> <device>" work correctly. Formerly
    the -t argument was overriden by the filesystem type listed for the
    device in /etc/fstab.
  * added Debian GNU/Linux package maintenance system files

 -- Bruce Perens <Bruce@Pixar.com>  Thu, 3 Aug 1995 00:00:00 +0000<|MERGE_RESOLUTION|>--- conflicted
+++ resolved
@@ -1,10 +1,3 @@
-<<<<<<< HEAD
-e2fsprogs (1.43~WIP-2012-09-22-1) unstable; urgency=low
-
-  * Add metadata checksum feature
-
- -- Theodore Y. Ts'o <tytso@mit.edu>  Sat, 22 Sep 2012 21:50:20 -0400
-=======
 e2fsprogs (1.42.7-1) unstable; urgency=low
 
   * New uptream version
@@ -32,7 +25,12 @@
     much less memory.
 
  -- Theodore Y. Ts'o <tytso@mit.edu>  Tue, 1 Jan 2013 10:23:04 -0500
->>>>>>> 73c427d2
+
+e2fsprogs (1.43~WIP-2012-09-22-1) unstable; urgency=low
+
+  * Add metadata checksum feature
+
+ -- Theodore Y. Ts'o <tytso@mit.edu>  Sat, 22 Sep 2012 21:50:20 -0400
 
 e2fsprogs (1.42.6-1) unstable; urgency=low
 
