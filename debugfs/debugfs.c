--- conflicted
+++ resolved
@@ -2093,11 +2093,7 @@
 
 void do_dump_mmp(int argc EXT2FS_ATTR((unused)), char *argv[])
 {
-<<<<<<< HEAD
 #if CONFIG_MMP
-	struct ext2_super_block *sb;
-=======
->>>>>>> a30a4e93
 	struct mmp_struct *mmp_s;
 	time_t t;
 	errcode_t retval = 0;
