--- conflicted
+++ resolved
@@ -170,16 +170,12 @@
 			else {
 				range = ((float) (old_loc - lowval)) /
 					(highval - lowval);
-<<<<<<< HEAD
-			mid = low + ((__u64) (range * (high-low)));
-=======
 				if (range > 0.9)
 					range = 0.9;
 				if (range < 0.1)
 					range = 0.1;
 			}
-			mid = low + ((int) (range * (high-low)));
->>>>>>> 58384b8f
+			mid = low + ((__u64) (range * (high-low)));
 		}
 #endif
 		if ((old_loc >= extent->list[mid].old_loc) &&
