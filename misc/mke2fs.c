/*
 * mke2fs.c - Make a ext2fs filesystem.
 *
 * Copyright (C) 1994, 1995, 1996, 1997, 1998, 1999, 2000, 2001, 2002,
 * 	2003, 2004, 2005 by Theodore Ts'o.
 *
 * %Begin-Header%
 * This file may be redistributed under the terms of the GNU Public
 * License.
 * %End-Header%
 */

/* Usage: mke2fs [options] device
 *
 * The device may be a block device or a image of one, but this isn't
 * enforced (but it's not much fun on a character device :-).
 */

#define _XOPEN_SOURCE 600 /* for inclusion of PATH_MAX in Solaris */

#include <stdio.h>
#include <string.h>
#include <strings.h>
#include <fcntl.h>
#include <ctype.h>
#include <time.h>
#ifdef __linux__
#include <sys/utsname.h>
#endif
#ifdef HAVE_GETOPT_H
#include <getopt.h>
#else
extern char *optarg;
extern int optind;
#endif
#ifdef HAVE_UNISTD_H
#include <unistd.h>
#endif
#ifdef HAVE_STDLIB_H
#include <stdlib.h>
#endif
#ifdef HAVE_ERRNO_H
#include <errno.h>
#endif
#ifdef HAVE_MNTENT_H
#include <mntent.h>
#endif
#include <sys/ioctl.h>
#include <sys/types.h>
#include <sys/stat.h>
#include <libgen.h>
#include <limits.h>
#include <blkid/blkid.h>

#include "ext2fs/ext2_fs.h"
#include "ext2fs/ext2fsP.h"
#include "et/com_err.h"
#include "uuid/uuid.h"
#include "e2p/e2p.h"
#include "ext2fs/ext2fs.h"
#include "util.h"
#include "profile.h"
#include "prof_err.h"
#include "../version.h"
#include "nls-enable.h"

#define STRIDE_LENGTH 8

#define MAX_32_NUM ((((unsigned long long) 1) << 32) - 1)

#ifndef __sparc__
#define ZAP_BOOTBLOCK
#endif

extern int isatty(int);
extern FILE *fpopen(const char *cmd, const char *mode);

const char * program_name = "mke2fs";
const char * device_name /* = NULL */;

/* Command line options */
int	cflag;
int	verbose;
int	quiet;
int	super_only;
int	discard = 1;	/* attempt to discard device before fs creation */
int	force;
int	noaction;
int	journal_size;
int	journal_flags;
int	lazy_itable_init;
char	*bad_blocks_filename;
__u32	fs_stride;

struct ext2_super_block fs_param;
char *fs_uuid = NULL;
char *creator_os;
char *volume_label;
char *mount_dir;
char *journal_device;
int sync_kludge;	/* Set using the MKE2FS_SYNC env. option */
char **fs_types;

profile_t	profile;

int sys_page_size = 4096;
int linux_version_code = 0;

static void usage(void)
{
	fprintf(stderr, _("Usage: %s [-c|-l filename] [-b block-size] "
	"[-f fragment-size]\n\t[-i bytes-per-inode] [-I inode-size] "
	"[-J journal-options]\n"
	"\t[-G meta group size] [-N number-of-inodes]\n"
	"\t[-m reserved-blocks-percentage] [-o creator-os]\n"
	"\t[-g blocks-per-group] [-L volume-label] "
	"[-M last-mounted-directory]\n\t[-O feature[,...]] "
	"[-r fs-revision] [-E extended-option[,...]]\n"
	"\t[-T fs-type] [-U UUID] [-jnqvFKSV] device [blocks-count]\n"),
		program_name);
	exit(1);
}

static int int_log2(unsigned long long arg)
{
	int	l = 0;

	arg >>= 1;
	while (arg) {
		l++;
		arg >>= 1;
	}
	return l;
}

static int int_log10(unsigned long long arg)
{
	int	l;

	for (l=0; arg ; l++)
		arg = arg / 10;
	return l;
}

static int parse_version_number(const char *s)
{
	int	major, minor, rev;
	char	*endptr;
	const char *cp = s;

	if (!s)
		return 0;
	major = strtol(cp, &endptr, 10);
	if (cp == endptr || *endptr != '.')
		return 0;
	cp = endptr + 1;
	minor = strtol(cp, &endptr, 10);
	if (cp == endptr || *endptr != '.')
		return 0;
	cp = endptr + 1;
	rev = strtol(cp, &endptr, 10);
	if (cp == endptr)
		return 0;
	return ((((major * 256) + minor) * 256) + rev);
}

/*
 * Helper function for read_bb_file and test_disk
 */
static void invalid_block(ext2_filsys fs EXT2FS_ATTR((unused)), blk_t blk)
{
	fprintf(stderr, _("Bad block %u out of range; ignored.\n"), blk);
	return;
}

/*
 * Reads the bad blocks list from a file
 */
static void read_bb_file(ext2_filsys fs, badblocks_list *bb_list,
			 const char *bad_blocks_file)
{
	FILE		*f;
	errcode_t	retval;

	f = fopen(bad_blocks_file, "r");
	if (!f) {
		com_err("read_bad_blocks_file", errno,
			_("while trying to open %s"), bad_blocks_file);
		exit(1);
	}
	retval = ext2fs_read_bb_FILE(fs, f, bb_list, invalid_block);
	fclose (f);
	if (retval) {
		com_err("ext2fs_read_bb_FILE", retval,
			_("while reading in list of bad blocks from file"));
		exit(1);
	}
}

/*
 * Runs the badblocks program to test the disk
 */
static void test_disk(ext2_filsys fs, badblocks_list *bb_list)
{
	FILE		*f;
	errcode_t	retval;
	char		buf[1024];

	sprintf(buf, "badblocks -b %d -X %s%s%s %llu", fs->blocksize,
		quiet ? "" : "-s ", (cflag > 1) ? "-w " : "",
		fs->device_name, ext2fs_blocks_count(fs->super)-1);
	if (verbose)
		printf(_("Running command: %s\n"), buf);
	f = popen(buf, "r");
	if (!f) {
		com_err("popen", errno,
			_("while trying to run '%s'"), buf);
		exit(1);
	}
	retval = ext2fs_read_bb_FILE(fs, f, bb_list, invalid_block);
	pclose(f);
	if (retval) {
		com_err("ext2fs_read_bb_FILE", retval,
			_("while processing list of bad blocks from program"));
		exit(1);
	}
}

static void handle_bad_blocks(ext2_filsys fs, badblocks_list bb_list)
{
	dgrp_t			i;
	blk_t			j;
	unsigned 		must_be_good;
	blk_t			blk;
	badblocks_iterate	bb_iter;
	errcode_t		retval;
	blk_t			group_block;
	int			group;
	int			group_bad;

	if (!bb_list)
		return;

	/*
	 * The primary superblock and group descriptors *must* be
	 * good; if not, abort.
	 */
	must_be_good = fs->super->s_first_data_block + 1 + fs->desc_blocks;
	for (i = fs->super->s_first_data_block; i <= must_be_good; i++) {
		if (ext2fs_badblocks_list_test(bb_list, i)) {
			fprintf(stderr, _("Block %d in primary "
				"superblock/group descriptor area bad.\n"), i);
			fprintf(stderr, _("Blocks %u through %u must be good "
				"in order to build a filesystem.\n"),
				fs->super->s_first_data_block, must_be_good);
			fputs(_("Aborting....\n"), stderr);
			exit(1);
		}
	}

	/*
	 * See if any of the bad blocks are showing up in the backup
	 * superblocks and/or group descriptors.  If so, issue a
	 * warning and adjust the block counts appropriately.
	 */
	group_block = fs->super->s_first_data_block +
		fs->super->s_blocks_per_group;

	for (i = 1; i < fs->group_desc_count; i++) {
		group_bad = 0;
		for (j=0; j < fs->desc_blocks+1; j++) {
			if (ext2fs_badblocks_list_test(bb_list,
						       group_block + j)) {
				if (!group_bad)
					fprintf(stderr,
_("Warning: the backup superblock/group descriptors at block %u contain\n"
"	bad blocks.\n\n"),
						group_block);
				group_bad++;
				group = ext2fs_group_of_blk2(fs, group_block+j);
				ext2fs_bg_free_blocks_count_set(fs, group, ext2fs_bg_free_blocks_count(fs, group) + 1);
				ext2fs_group_desc_csum_set(fs, group);
				ext2fs_free_blocks_count_add(fs->super, 1);
			}
		}
		group_block += fs->super->s_blocks_per_group;
	}

	/*
	 * Mark all the bad blocks as used...
	 */
	retval = ext2fs_badblocks_list_iterate_begin(bb_list, &bb_iter);
	if (retval) {
		com_err("ext2fs_badblocks_list_iterate_begin", retval,
			_("while marking bad blocks as used"));
		exit(1);
	}
	while (ext2fs_badblocks_list_iterate(bb_iter, &blk))
		ext2fs_mark_block_bitmap2(fs->block_map, blk);
	ext2fs_badblocks_list_iterate_end(bb_iter);
}

static void write_inode_tables(ext2_filsys fs, int lazy_flag, int itable_zeroed)
{
	errcode_t	retval;
	blk64_t		blk;
	dgrp_t		i;
	int		num, ipb;
	struct ext2fs_numeric_progress_struct progress;

	ext2fs_numeric_progress_init(fs, &progress,
				     _("Writing inode tables: "),
				     fs->group_desc_count);

	for (i = 0; i < fs->group_desc_count; i++) {
		ext2fs_numeric_progress_update(fs, &progress, i);

		blk = ext2fs_inode_table_loc(fs, i);
		num = fs->inode_blocks_per_group;

		if (lazy_flag) {
			ipb = fs->blocksize / EXT2_INODE_SIZE(fs->super);
			num = ((((fs->super->s_inodes_per_group -
				  ext2fs_bg_itable_unused(fs, i)) *
				 EXT2_INODE_SIZE(fs->super)) +
				EXT2_BLOCK_SIZE(fs->super) - 1) /
			       EXT2_BLOCK_SIZE(fs->super));
		}
		if (!lazy_flag || itable_zeroed) {
			/* The kernel doesn't need to zero the itable blocks */
			ext2fs_bg_flags_set(fs, i, EXT2_BG_INODE_ZEROED);
			ext2fs_group_desc_csum_set(fs, i);
		}
		retval = ext2fs_zero_blocks2(fs, blk, num, &blk, &num);
		if (retval) {
			fprintf(stderr, _("\nCould not write %d "
				  "blocks in inode table starting at %llu: %s\n"),
				num, blk, error_message(retval));
			exit(1);
		}
		if (sync_kludge) {
			if (sync_kludge == 1)
				sync();
			else if ((i % sync_kludge) == 0)
				sync();
		}
	}
	ext2fs_zero_blocks2(0, 0, 0, 0, 0);
	ext2fs_numeric_progress_close(fs, &progress,
				      _("done                            \n"));
}

static void create_root_dir(ext2_filsys fs)
{
	errcode_t		retval;
	struct ext2_inode	inode;
	__u32			uid, gid;

	retval = ext2fs_mkdir(fs, EXT2_ROOT_INO, EXT2_ROOT_INO, 0);
	if (retval) {
		com_err("ext2fs_mkdir", retval, _("while creating root dir"));
		exit(1);
	}
	if (geteuid()) {
		retval = ext2fs_read_inode(fs, EXT2_ROOT_INO, &inode);
		if (retval) {
			com_err("ext2fs_read_inode", retval,
				_("while reading root inode"));
			exit(1);
		}
		uid = getuid();
		inode.i_uid = uid;
		ext2fs_set_i_uid_high(inode, uid >> 16);
		if (uid) {
			gid = getgid();
			inode.i_gid = gid;
			ext2fs_set_i_gid_high(inode, gid >> 16);
		}
		retval = ext2fs_write_new_inode(fs, EXT2_ROOT_INO, &inode);
		if (retval) {
			com_err("ext2fs_write_inode", retval,
				_("while setting root inode ownership"));
			exit(1);
		}
	}
}

static void create_lost_and_found(ext2_filsys fs)
{
	unsigned int		lpf_size = 0;
	errcode_t		retval;
	ext2_ino_t		ino;
	const char		*name = "lost+found";
	int			i;

	fs->umask = 077;
	retval = ext2fs_mkdir(fs, EXT2_ROOT_INO, 0, name);
	if (retval) {
		com_err("ext2fs_mkdir", retval,
			_("while creating /lost+found"));
		exit(1);
	}

	retval = ext2fs_lookup(fs, EXT2_ROOT_INO, name, strlen(name), 0, &ino);
	if (retval) {
		com_err("ext2_lookup", retval,
			_("while looking up /lost+found"));
		exit(1);
	}

	for (i=1; i < EXT2_NDIR_BLOCKS; i++) {
		/* Ensure that lost+found is at least 2 blocks, so we always
		 * test large empty blocks for big-block filesystems.  */
		if ((lpf_size += fs->blocksize) >= 16*1024 &&
		    lpf_size >= 2 * fs->blocksize)
			break;
		retval = ext2fs_expand_dir(fs, ino);
		if (retval) {
			com_err("ext2fs_expand_dir", retval,
				_("while expanding /lost+found"));
			exit(1);
		}
	}
}

static void create_bad_block_inode(ext2_filsys fs, badblocks_list bb_list)
{
	errcode_t	retval;

	ext2fs_mark_inode_bitmap2(fs->inode_map, EXT2_BAD_INO);
	ext2fs_inode_alloc_stats2(fs, EXT2_BAD_INO, +1, 0);
	retval = ext2fs_update_bb_inode(fs, bb_list);
	if (retval) {
		com_err("ext2fs_update_bb_inode", retval,
			_("while setting bad block inode"));
		exit(1);
	}

}

static void reserve_inodes(ext2_filsys fs)
{
	ext2_ino_t	i;

	for (i = EXT2_ROOT_INO + 1; i < EXT2_FIRST_INODE(fs->super); i++)
		ext2fs_inode_alloc_stats2(fs, i, +1, 0);
	ext2fs_mark_ib_dirty(fs);
}

#define BSD_DISKMAGIC   (0x82564557UL)  /* The disk magic number */
#define BSD_MAGICDISK   (0x57455682UL)  /* The disk magic number reversed */
#define BSD_LABEL_OFFSET        64

static void zap_sector(ext2_filsys fs, int sect, int nsect)
{
	char *buf;
	int retval;
	unsigned int *magic;

	buf = malloc(512*nsect);
	if (!buf) {
		printf(_("Out of memory erasing sectors %d-%d\n"),
		       sect, sect + nsect - 1);
		exit(1);
	}

	if (sect == 0) {
		/* Check for a BSD disklabel, and don't erase it if so */
		retval = io_channel_read_blk64(fs->io, 0, -512, buf);
		if (retval)
			fprintf(stderr,
				_("Warning: could not read block 0: %s\n"),
				error_message(retval));
		else {
			magic = (unsigned int *) (buf + BSD_LABEL_OFFSET);
			if ((*magic == BSD_DISKMAGIC) ||
			    (*magic == BSD_MAGICDISK))
				return;
		}
	}

	memset(buf, 0, 512*nsect);
	io_channel_set_blksize(fs->io, 512);
	retval = io_channel_write_blk64(fs->io, sect, -512*nsect, buf);
	io_channel_set_blksize(fs->io, fs->blocksize);
	free(buf);
	if (retval)
		fprintf(stderr, _("Warning: could not erase sector %d: %s\n"),
			sect, error_message(retval));
}

static void create_journal_dev(ext2_filsys fs)
{
	struct ext2fs_numeric_progress_struct progress;
	errcode_t		retval;
	char			*buf;
	blk64_t			blk, err_blk;
	int			c, count, err_count;

	retval = ext2fs_create_journal_superblock(fs,
				  ext2fs_blocks_count(fs->super), 0, &buf);
	if (retval) {
		com_err("create_journal_dev", retval,
			_("while initializing journal superblock"));
		exit(1);
	}
	ext2fs_numeric_progress_init(fs, &progress,
				     _("Zeroing journal device: "),
				     ext2fs_blocks_count(fs->super));
	blk = 0;
	count = ext2fs_blocks_count(fs->super);
	while (count > 0) {
		if (count > 1024)
			c = 1024;
		else
			c = count;
		retval = ext2fs_zero_blocks2(fs, blk, c, &err_blk, &err_count);
		if (retval) {
			com_err("create_journal_dev", retval,
				_("while zeroing journal device "
				  "(block %llu, count %d)"),
				err_blk, err_count);
			exit(1);
		}
		blk += c;
		count -= c;
		ext2fs_numeric_progress_update(fs, &progress, blk);
	}
	ext2fs_zero_blocks2(0, 0, 0, 0, 0);

	retval = io_channel_write_blk64(fs->io,
					fs->super->s_first_data_block+1,
					1, buf);
	if (retval) {
		com_err("create_journal_dev", retval,
			_("while writing journal superblock"));
		exit(1);
	}
	ext2fs_numeric_progress_close(fs, &progress, NULL);
}

static void show_stats(ext2_filsys fs)
{
	struct ext2_super_block *s = fs->super;
	char 			buf[80];
        char                    *os;
	blk64_t			group_block;
	dgrp_t			i;
	int			need, col_left;

	if (ext2fs_blocks_count(&fs_param) != ext2fs_blocks_count(s))
		fprintf(stderr, _("warning: %llu blocks unused.\n\n"),
		       ext2fs_blocks_count(&fs_param) - ext2fs_blocks_count(s));

	memset(buf, 0, sizeof(buf));
	strncpy(buf, s->s_volume_name, sizeof(s->s_volume_name));
	printf(_("Filesystem label=%s\n"), buf);
	fputs(_("OS type: "), stdout);
        os = e2p_os2string(fs->super->s_creator_os);
	fputs(os, stdout);
	free(os);
	printf("\n");
	printf(_("Block size=%u (log=%u)\n"), fs->blocksize,
		s->s_log_block_size);
	printf(_("Fragment size=%u (log=%u)\n"), fs->fragsize,
		s->s_log_frag_size);
	printf(_("Stride=%u blocks, Stripe width=%u blocks\n"),
	       s->s_raid_stride, s->s_raid_stripe_width);
	printf(_("%u inodes, %llu blocks\n"), s->s_inodes_count,
	       ext2fs_blocks_count(s));
	printf(_("%llu blocks (%2.2f%%) reserved for the super user\n"),
		ext2fs_r_blocks_count(s),
	       100.0 *  ext2fs_r_blocks_count(s) / ext2fs_blocks_count(s));
	printf(_("First data block=%u\n"), s->s_first_data_block);
	if (s->s_reserved_gdt_blocks)
		printf(_("Maximum filesystem blocks=%lu\n"),
		       (s->s_reserved_gdt_blocks + fs->desc_blocks) *
		       EXT2_DESC_PER_BLOCK(s) * s->s_blocks_per_group);
	if (fs->group_desc_count > 1)
		printf(_("%u block groups\n"), fs->group_desc_count);
	else
		printf(_("%u block group\n"), fs->group_desc_count);
	printf(_("%u blocks per group, %u fragments per group\n"),
	       s->s_blocks_per_group, s->s_frags_per_group);
	printf(_("%u inodes per group\n"), s->s_inodes_per_group);

	if (fs->group_desc_count == 1) {
		printf("\n");
		return;
	}

	printf(_("Superblock backups stored on blocks: "));
	group_block = s->s_first_data_block;
	col_left = 0;
	for (i = 1; i < fs->group_desc_count; i++) {
		group_block += s->s_blocks_per_group;
		if (!ext2fs_bg_has_super(fs, i))
			continue;
		if (i != 1)
			printf(", ");
		need = int_log10(group_block) + 2;
		if (need > col_left) {
			printf("\n\t");
			col_left = 72;
		}
		col_left -= need;
		printf("%llu", group_block);
	}
	printf("\n\n");
}

/*
 * Set the S_CREATOR_OS field.  Return true if OS is known,
 * otherwise, 0.
 */
static int set_os(struct ext2_super_block *sb, char *os)
{
	if (isdigit (*os))
		sb->s_creator_os = atoi (os);
	else if (strcasecmp(os, "linux") == 0)
		sb->s_creator_os = EXT2_OS_LINUX;
	else if (strcasecmp(os, "GNU") == 0 || strcasecmp(os, "hurd") == 0)
		sb->s_creator_os = EXT2_OS_HURD;
	else if (strcasecmp(os, "freebsd") == 0)
		sb->s_creator_os = EXT2_OS_FREEBSD;
	else if (strcasecmp(os, "lites") == 0)
		sb->s_creator_os = EXT2_OS_LITES;
	else
		return 0;
	return 1;
}

#define PATH_SET "PATH=/sbin"

static void parse_extended_opts(struct ext2_super_block *param,
				const char *opts)
{
	char	*buf, *token, *next, *p, *arg, *badopt = 0;
	int	len;
	int	r_usage = 0;

	len = strlen(opts);
	buf = malloc(len+1);
	if (!buf) {
		fprintf(stderr,
			_("Couldn't allocate memory to parse options!\n"));
		exit(1);
	}
	strcpy(buf, opts);
	for (token = buf; token && *token; token = next) {
		p = strchr(token, ',');
		next = 0;
		if (p) {
			*p = 0;
			next = p+1;
		}
		arg = strchr(token, '=');
		if (arg) {
			*arg = 0;
			arg++;
		}
		if (strcmp(token, "stride") == 0) {
			if (!arg) {
				r_usage++;
				badopt = token;
				continue;
			}
			param->s_raid_stride = strtoul(arg, &p, 0);
			if (*p || (param->s_raid_stride == 0)) {
				fprintf(stderr,
					_("Invalid stride parameter: %s\n"),
					arg);
				r_usage++;
				continue;
			}
		} else if (strcmp(token, "stripe-width") == 0 ||
			   strcmp(token, "stripe_width") == 0) {
			if (!arg) {
				r_usage++;
				badopt = token;
				continue;
			}
			param->s_raid_stripe_width = strtoul(arg, &p, 0);
			if (*p || (param->s_raid_stripe_width == 0)) {
				fprintf(stderr,
					_("Invalid stripe-width parameter: %s\n"),
					arg);
				r_usage++;
				continue;
			}
		} else if (!strcmp(token, "resize")) {
			blk64_t resize;
			unsigned long bpg, rsv_groups;
			unsigned long group_desc_count, desc_blocks;
			unsigned int gdpb, blocksize;
			int rsv_gdb;

			if (!arg) {
				r_usage++;
				badopt = token;
				continue;
			}

			resize = parse_num_blocks2(arg,
						   param->s_log_block_size);

			if (resize == 0) {
				fprintf(stderr,
					_("Invalid resize parameter: %s\n"),
					arg);
				r_usage++;
				continue;
			}
			if (resize <= ext2fs_blocks_count(param)) {
				fprintf(stderr,
					_("The resize maximum must be greater "
					  "than the filesystem size.\n"));
				r_usage++;
				continue;
			}

			blocksize = EXT2_BLOCK_SIZE(param);
			bpg = param->s_blocks_per_group;
			if (!bpg)
				bpg = blocksize * 8;
			gdpb = EXT2_DESC_PER_BLOCK(param);
			group_desc_count = (__u32) ext2fs_div64_ceil(
				ext2fs_blocks_count(param), bpg);
			desc_blocks = (group_desc_count +
				       gdpb - 1) / gdpb;
			rsv_groups = ext2fs_div64_ceil(resize, bpg);
			rsv_gdb = ext2fs_div_ceil(rsv_groups, gdpb) -
				desc_blocks;
			if (rsv_gdb > (int) EXT2_ADDR_PER_BLOCK(param))
				rsv_gdb = EXT2_ADDR_PER_BLOCK(param);

			if (rsv_gdb > 0) {
				if (param->s_rev_level == EXT2_GOOD_OLD_REV) {
					fprintf(stderr,
	_("On-line resizing not supported with revision 0 filesystems\n"));
					free(buf);
					exit(1);
				}
				param->s_feature_compat |=
					EXT2_FEATURE_COMPAT_RESIZE_INODE;

				param->s_reserved_gdt_blocks = rsv_gdb;
			}
		} else if (!strcmp(token, "test_fs")) {
			param->s_flags |= EXT2_FLAGS_TEST_FILESYS;
		} else if (!strcmp(token, "lazy_itable_init")) {
			if (arg)
				lazy_itable_init = strtoul(arg, &p, 0);
			else
				lazy_itable_init = 1;
		} else if (!strcmp(token, "discard")) {
			discard = 1;
		} else if (!strcmp(token, "nodiscard")) {
			discard = 0;
		} else {
			r_usage++;
			badopt = token;
		}
	}
	if (r_usage) {
		fprintf(stderr, _("\nBad option(s) specified: %s\n\n"
			"Extended options are separated by commas, "
			"and may take an argument which\n"
			"\tis set off by an equals ('=') sign.\n\n"
			"Valid extended options are:\n"
			"\tstride=<RAID per-disk data chunk in blocks>\n"
			"\tstripe-width=<RAID stride * data disks in blocks>\n"
			"\tresize=<resize maximum size in blocks>\n"
			"\tlazy_itable_init=<0 to disable, 1 to enable>\n"
			"\ttest_fs\n"
			"\tdiscard\n"
			"\tnodiscard\n\n"),
			badopt ? badopt : "");
		free(buf);
		exit(1);
	}
	if (param->s_raid_stride &&
	    (param->s_raid_stripe_width % param->s_raid_stride) != 0)
		fprintf(stderr, _("\nWarning: RAID stripe-width %u not an even "
				  "multiple of stride %u.\n\n"),
			param->s_raid_stripe_width, param->s_raid_stride);

	free(buf);
}

static __u32 ok_features[3] = {
	/* Compat */
	EXT3_FEATURE_COMPAT_HAS_JOURNAL |
		EXT2_FEATURE_COMPAT_RESIZE_INODE |
		EXT2_FEATURE_COMPAT_DIR_INDEX |
		EXT2_FEATURE_COMPAT_EXT_ATTR,
	/* Incompat */
	EXT2_FEATURE_INCOMPAT_FILETYPE|
		EXT3_FEATURE_INCOMPAT_EXTENTS|
		EXT3_FEATURE_INCOMPAT_JOURNAL_DEV|
		EXT2_FEATURE_INCOMPAT_META_BG|
		EXT4_FEATURE_INCOMPAT_FLEX_BG|
		EXT4_FEATURE_INCOMPAT_64BIT,
	/* R/O compat */
	EXT2_FEATURE_RO_COMPAT_LARGE_FILE|
		EXT4_FEATURE_RO_COMPAT_HUGE_FILE|
		EXT4_FEATURE_RO_COMPAT_DIR_NLINK|
		EXT4_FEATURE_RO_COMPAT_EXTRA_ISIZE|
		EXT2_FEATURE_RO_COMPAT_SPARSE_SUPER|
		EXT4_FEATURE_RO_COMPAT_GDT_CSUM
};


static void syntax_err_report(const char *filename, long err, int line_num)
{
	fprintf(stderr,
		_("Syntax error in mke2fs config file (%s, line #%d)\n\t%s\n"),
		filename, line_num, error_message(err));
	exit(1);
}

static const char *config_fn[] = { ROOT_SYSCONFDIR "/mke2fs.conf", 0 };

static void edit_feature(const char *str, __u32 *compat_array)
{
	if (!str)
		return;

	if (e2p_edit_feature(str, compat_array, ok_features)) {
		fprintf(stderr, _("Invalid filesystem option set: %s\n"),
			str);
		exit(1);
	}
}

struct str_list {
	char **list;
	int num;
	int max;
};

static errcode_t init_list(struct str_list *sl)
{
	sl->num = 0;
	sl->max = 0;
	sl->list = malloc((sl->max+1) * sizeof(char *));
	if (!sl->list)
		return ENOMEM;
	sl->list[0] = 0;
	return 0;
}

static errcode_t push_string(struct str_list *sl, const char *str)
{
	char **new_list;

	if (sl->num >= sl->max) {
		sl->max += 2;
		new_list = realloc(sl->list, (sl->max+1) * sizeof(char *));
		if (!new_list)
			return ENOMEM;
		sl->list = new_list;
	}
	sl->list[sl->num] = malloc(strlen(str)+1);
	if (sl->list[sl->num] == 0)
		return ENOMEM;
	strcpy(sl->list[sl->num], str);
	sl->num++;
	sl->list[sl->num] = 0;
	return 0;
}

static void print_str_list(char **list)
{
	char **cpp;

	for (cpp = list; *cpp; cpp++) {
		printf("'%s'", *cpp);
		if (cpp[1])
			fputs(", ", stdout);
	}
	fputc('\n', stdout);
}

/*
 * Return TRUE if the profile has the given subsection
 */
static int profile_has_subsection(profile_t profile, const char *section,
				  const char *subsection)
{
	void			*state;
	const char		*names[4];
	char			*name;
	int			ret = 0;

	names[0] = section;
	names[1] = subsection;
	names[2] = 0;

	if (profile_iterator_create(profile, names,
				    PROFILE_ITER_LIST_SECTION |
				    PROFILE_ITER_RELATIONS_ONLY, &state))
		return 0;

	if ((profile_iterator(&state, &name, 0) == 0) && name) {
		free(name);
		ret = 1;
	}

	profile_iterator_free(&state);
	return ret;
}

static char **parse_fs_type(const char *fs_type,
			    const char *usage_types,
			    struct ext2_super_block *fs_param,
			    blk64_t fs_blocks_count,
			    char *progname)
{
	const char	*ext_type = 0;
	char		*parse_str;
	char		*profile_type = 0;
	char		*cp, *t;
	const char	*size_type;
	struct str_list	list;
	unsigned long long meg;
	int		is_hurd = 0;

	if (init_list(&list))
		return 0;

	if (creator_os && (!strcasecmp(creator_os, "GNU") ||
			   !strcasecmp(creator_os, "hurd")))
		is_hurd = 1;

	if (fs_type)
		ext_type = fs_type;
	else if (is_hurd)
		ext_type = "ext2";
	else if (!strcmp(program_name, "mke3fs"))
		ext_type = "ext3";
	else if (progname) {
		ext_type = strrchr(progname, '/');
		if (ext_type)
			ext_type++;
		else
			ext_type = progname;

		if (!strncmp(ext_type, "mkfs.", 5)) {
			ext_type += 5;
			if (ext_type[0] == 0)
				ext_type = 0;
		} else
			ext_type = 0;
	}

	if (!ext_type) {
		profile_get_string(profile, "defaults", "fs_type", 0,
				   "ext2", &profile_type);
		ext_type = profile_type;
		if (!strcmp(ext_type, "ext2") && (journal_size != 0))
			ext_type = "ext3";
	}


	if (!profile_has_subsection(profile, "fs_types", ext_type) &&
	    strcmp(ext_type, "ext2")) {
		printf(_("\nYour mke2fs.conf file does not define the "
			 "%s filesystem type.\n"), ext_type);
		if (!strcmp(ext_type, "ext3") || !strcmp(ext_type, "ext4") ||
		    !strcmp(ext_type, "ext4dev")) {
			printf(_("You probably need to install an updated "
				 "mke2fs.conf file.\n\n"));
		}
		if (!force) {
			printf(_("Aborting...\n"));
			exit(1);
		}
	}

	meg = (1024 * 1024) / EXT2_BLOCK_SIZE(fs_param);
	if (fs_blocks_count < 3 * meg)
		size_type = "floppy";
	else if (fs_blocks_count < 512 * meg)
		size_type = "small";
	else if (fs_blocks_count >= 4 * 1024 * 1024 * meg)
		size_type = "big";
	else if (fs_blocks_count >= 16 * 1024 * 1024 * meg)
		size_type = "huge";
	else
		size_type = "default";

	if (!usage_types)
		usage_types = size_type;

	parse_str = malloc(usage_types ? strlen(usage_types)+1 : 1);
	if (!parse_str) {
		free(list.list);
		return 0;
	}
	if (usage_types)
		strcpy(parse_str, usage_types);
	else
		*parse_str = '\0';

	if (ext_type)
		push_string(&list, ext_type);
	cp = parse_str;
	while (1) {
		t = strchr(cp, ',');
		if (t)
			*t = '\0';

		if (*cp) {
			if (!profile_has_subsection(profile, "fs_types", cp))
				fprintf(stderr,
					_("\nWarning: the fs_type %s is not "
					  "defined in /etc/mke2fs.conf\n\n"),
					cp);
			else
				push_string(&list, cp);
		}
		if (t)
			cp = t+1;
		else {
			cp = "";
			break;
		}
	}
	free(parse_str);
	free(profile_type);
	if (is_hurd)
		push_string(&list, "hurd");
	return (list.list);
}

static char *get_string_from_profile(char **fs_types, const char *opt,
				     const char *def_val)
{
	char *ret = 0;
	int i;

	for (i=0; fs_types[i]; i++);
	for (i-=1; i >=0 ; i--) {
		profile_get_string(profile, "fs_types", fs_types[i],
				   opt, 0, &ret);
		if (ret)
			return ret;
	}
	profile_get_string(profile, "defaults", opt, 0, def_val, &ret);
	return (ret);
}

static int get_int_from_profile(char **fs_types, const char *opt, int def_val)
{
	int ret;
	char **cpp;

	profile_get_integer(profile, "defaults", opt, 0, def_val, &ret);
	for (cpp = fs_types; *cpp; cpp++)
		profile_get_integer(profile, "fs_types", *cpp, opt, ret, &ret);
	return ret;
}

static int get_bool_from_profile(char **fs_types, const char *opt, int def_val)
{
	int ret;
	char **cpp;

	profile_get_boolean(profile, "defaults", opt, 0, def_val, &ret);
	for (cpp = fs_types; *cpp; cpp++)
		profile_get_boolean(profile, "fs_types", *cpp, opt, ret, &ret);
	return ret;
}

extern const char *mke2fs_default_profile;
static const char *default_files[] = { "<default>", 0 };

#ifdef HAVE_BLKID_PROBE_GET_TOPOLOGY
/*
 * Sets the geometry of a device (stripe/stride), and returns the
 * device's alignment offset, if any, or a negative error.
 */
static int get_device_geometry(const char *file,
			       struct ext2_super_block *fs_param,
			       int psector_size)
{
	int rc = -1;
	int blocksize;
	blkid_probe pr;
	blkid_topology tp;
	unsigned long min_io;
	unsigned long opt_io;
	struct stat statbuf;

	/* Nothing to do for a regular file */
	if (!stat(file, &statbuf) && S_ISREG(statbuf.st_mode))
		return 0;

	pr = blkid_new_probe_from_filename(file);
	if (!pr)
		goto out;

	tp = blkid_probe_get_topology(pr);
	if (!tp)
		goto out;

	min_io = blkid_topology_get_minimum_io_size(tp);
	opt_io = blkid_topology_get_optimal_io_size(tp);
	blocksize = EXT2_BLOCK_SIZE(fs_param);
	if ((min_io == 0) && (psector_size > blocksize))
		min_io = psector_size;
	if ((opt_io == 0) && min_io)
		opt_io = min_io;
	if ((opt_io == 0) && (psector_size > blocksize))
		opt_io = psector_size;

	fs_param->s_raid_stride = min_io / blocksize;
	fs_param->s_raid_stripe_width = opt_io / blocksize;

	rc = blkid_topology_get_alignment_offset(tp);
out:
	blkid_free_probe(pr);
	return rc;
}
#endif

static void PRS(int argc, char *argv[])
{
	int		b, c;
	int		size;
	char 		*tmp, **cpp;
	int		blocksize = 0;
	int		inode_ratio = 0;
	int		inode_size = 0;
	unsigned long	flex_bg_size = 0;
	double		reserved_ratio = 5.0;
	int		lsector_size = 0, psector_size = 0;
	int		show_version_only = 0;
	unsigned long long num_inodes = 0; /* unsigned long long to catch too-large input */
	errcode_t	retval;
	char *		oldpath = getenv("PATH");
	char *		extended_opts = 0;
	const char *	fs_type = 0;
	const char *	usage_types = 0;
	blk64_t		dev_size;
	blk64_t		fs_blocks_count = 0;
#ifdef __linux__
	struct 		utsname ut;
#endif
	long		sysval;
	int		s_opt = -1, r_opt = -1;
	char		*fs_features = 0;
	int		use_bsize;
	char		*newpath;
	int		pathlen = sizeof(PATH_SET) + 1;

	if (oldpath)
		pathlen += strlen(oldpath);
	newpath = malloc(pathlen);
	strcpy(newpath, PATH_SET);

	/* Update our PATH to include /sbin  */
	if (oldpath) {
		strcat (newpath, ":");
		strcat (newpath, oldpath);
	}
	putenv (newpath);

	tmp = getenv("MKE2FS_SYNC");
	if (tmp)
		sync_kludge = atoi(tmp);

	/* Determine the system page size if possible */
#ifdef HAVE_SYSCONF
#if (!defined(_SC_PAGESIZE) && defined(_SC_PAGE_SIZE))
#define _SC_PAGESIZE _SC_PAGE_SIZE
#endif
#ifdef _SC_PAGESIZE
	sysval = sysconf(_SC_PAGESIZE);
	if (sysval > 0)
		sys_page_size = sysval;
#endif /* _SC_PAGESIZE */
#endif /* HAVE_SYSCONF */

	if ((tmp = getenv("MKE2FS_CONFIG")) != NULL)
		config_fn[0] = tmp;
	profile_set_syntax_err_cb(syntax_err_report);
	retval = profile_init(config_fn, &profile);
	if (retval == ENOENT) {
		profile_init(default_files, &profile);
		profile_set_default(profile, mke2fs_default_profile);
	}

	setbuf(stdout, NULL);
	setbuf(stderr, NULL);
	add_error_table(&et_ext2_error_table);
	add_error_table(&et_prof_error_table);
	memset(&fs_param, 0, sizeof(struct ext2_super_block));
	fs_param.s_rev_level = 1;  /* Create revision 1 filesystems now */

#ifdef __linux__
	if (uname(&ut)) {
		perror("uname");
		exit(1);
	}
	linux_version_code = parse_version_number(ut.release);
	if (linux_version_code && linux_version_code < (2*65536 + 2*256))
		fs_param.s_rev_level = 0;
#endif

	if (argc && *argv) {
		program_name = get_progname(*argv);

		/* If called as mkfs.ext3, create a journal inode */
		if (!strcmp(program_name, "mkfs.ext3") ||
		    !strcmp(program_name, "mke3fs"))
			journal_size = -1;
	}

	while ((c = getopt (argc, argv,
		    "b:cf:g:G:i:jl:m:no:qr:s:t:vE:FI:J:KL:M:N:O:R:ST:U:V")) != EOF) {
		switch (c) {
		case 'b':
			blocksize = strtol(optarg, &tmp, 0);
			b = (blocksize > 0) ? blocksize : -blocksize;
			if (b < EXT2_MIN_BLOCK_SIZE ||
			    b > EXT2_MAX_BLOCK_SIZE || *tmp) {
				com_err(program_name, 0,
					_("invalid block size - %s"), optarg);
				exit(1);
			}
			if (blocksize > 4096)
				fprintf(stderr, _("Warning: blocksize %d not "
						  "usable on most systems.\n"),
					blocksize);
			if (blocksize > 0)
				fs_param.s_log_block_size =
					int_log2(blocksize >>
						 EXT2_MIN_BLOCK_LOG_SIZE);
			break;
		case 'c':	/* Check for bad blocks */
			cflag++;
			break;
		case 'f':
			size = strtoul(optarg, &tmp, 0);
			if (size < EXT2_MIN_BLOCK_SIZE ||
			    size > EXT2_MAX_BLOCK_SIZE || *tmp) {
				com_err(program_name, 0,
					_("invalid fragment size - %s"),
					optarg);
				exit(1);
			}
			fs_param.s_log_frag_size =
				int_log2(size >> EXT2_MIN_BLOCK_LOG_SIZE);
			fprintf(stderr, _("Warning: fragments not supported.  "
			       "Ignoring -f option\n"));
			break;
		case 'g':
			fs_param.s_blocks_per_group = strtoul(optarg, &tmp, 0);
			if (*tmp) {
				com_err(program_name, 0,
					_("Illegal number for blocks per group"));
				exit(1);
			}
			if ((fs_param.s_blocks_per_group % 8) != 0) {
				com_err(program_name, 0,
				_("blocks per group must be multiple of 8"));
				exit(1);
			}
			break;
		case 'G':
			flex_bg_size = strtoul(optarg, &tmp, 0);
			if (*tmp) {
				com_err(program_name, 0,
					_("Illegal number for flex_bg size"));
				exit(1);
			}
			if (flex_bg_size < 1 ||
			    (flex_bg_size & (flex_bg_size-1)) != 0) {
				com_err(program_name, 0,
					_("flex_bg size must be a power of 2"));
				exit(1);
			}
			break;
		case 'i':
			inode_ratio = strtoul(optarg, &tmp, 0);
			if (inode_ratio < EXT2_MIN_BLOCK_SIZE ||
			    inode_ratio > EXT2_MAX_BLOCK_SIZE * 1024 ||
			    *tmp) {
				com_err(program_name, 0,
					_("invalid inode ratio %s (min %d/max %d)"),
					optarg, EXT2_MIN_BLOCK_SIZE,
					EXT2_MAX_BLOCK_SIZE * 1024);
				exit(1);
			}
			break;
		case 'J':
			parse_journal_opts(optarg);
			break;
		case 'K':
			fprintf(stderr, _("Warning: -K option is deprecated and "
					  "should not be used anymore. Use "
					  "\'-E nodiscard\' extended option "
					  "instead!\n"));
			discard = 0;
			break;
		case 'j':
			if (!journal_size)
				journal_size = -1;
			break;
		case 'l':
			bad_blocks_filename = malloc(strlen(optarg)+1);
			if (!bad_blocks_filename) {
				com_err(program_name, ENOMEM,
					_("in malloc for bad_blocks_filename"));
				exit(1);
			}
			strcpy(bad_blocks_filename, optarg);
			break;
		case 'm':
			reserved_ratio = strtod(optarg, &tmp);
			if ( *tmp || reserved_ratio > 50 ||
			     reserved_ratio < 0) {
				com_err(program_name, 0,
					_("invalid reserved blocks percent - %s"),
					optarg);
				exit(1);
			}
			break;
		case 'n':
			noaction++;
			break;
		case 'o':
			creator_os = optarg;
			break;
		case 'q':
			quiet = 1;
			break;
		case 'r':
			r_opt = strtoul(optarg, &tmp, 0);
			if (*tmp) {
				com_err(program_name, 0,
					_("bad revision level - %s"), optarg);
				exit(1);
			}
			fs_param.s_rev_level = r_opt;
			break;
		case 's':	/* deprecated */
			s_opt = atoi(optarg);
			break;
		case 'I':
			inode_size = strtoul(optarg, &tmp, 0);
			if (*tmp) {
				com_err(program_name, 0,
					_("invalid inode size - %s"), optarg);
				exit(1);
			}
			break;
		case 'v':
			verbose = 1;
			break;
		case 'F':
			force++;
			break;
		case 'L':
			volume_label = optarg;
			break;
		case 'M':
			mount_dir = optarg;
			break;
		case 'N':
			num_inodes = strtoul(optarg, &tmp, 0);
			if (*tmp) {
				com_err(program_name, 0,
					_("bad num inodes - %s"), optarg);
					exit(1);
			}
			break;
		case 'O':
			fs_features = optarg;
			break;
		case 'E':
		case 'R':
			extended_opts = optarg;
			break;
		case 'S':
			super_only = 1;
			break;
		case 't':
			fs_type = optarg;
			break;
		case 'T':
			usage_types = optarg;
			break;
		case 'U':
			fs_uuid = optarg;
			break;
		case 'V':
			/* Print version number and exit */
			show_version_only++;
			break;
		default:
			usage();
		}
	}
	if ((optind == argc) && !show_version_only)
		usage();
	device_name = argv[optind++];

	if (!quiet || show_version_only)
		fprintf (stderr, "mke2fs %s (%s)\n", E2FSPROGS_VERSION,
			 E2FSPROGS_DATE);

	if (show_version_only) {
		fprintf(stderr, _("\tUsing %s\n"),
			error_message(EXT2_ET_BASE));
		exit(0);
	}

	/*
	 * If there's no blocksize specified and there is a journal
	 * device, use it to figure out the blocksize
	 */
	if (blocksize <= 0 && journal_device) {
		ext2_filsys	jfs;
		io_manager	io_ptr;

#ifdef CONFIG_TESTIO_DEBUG
		if (getenv("TEST_IO_FLAGS") || getenv("TEST_IO_BLOCK")) {
			io_ptr = test_io_manager;
			test_io_backing_manager = unix_io_manager;
		} else
#endif
			io_ptr = unix_io_manager;
		retval = ext2fs_open(journal_device,
				     EXT2_FLAG_JOURNAL_DEV_OK, 0,
				     0, io_ptr, &jfs);
		if (retval) {
			com_err(program_name, retval,
				_("while trying to open journal device %s\n"),
				journal_device);
			exit(1);
		}
		if ((blocksize < 0) && (jfs->blocksize < (unsigned) (-blocksize))) {
			com_err(program_name, 0,
				_("Journal dev blocksize (%d) smaller than "
				  "minimum blocksize %d\n"), jfs->blocksize,
				-blocksize);
			exit(1);
		}
		blocksize = jfs->blocksize;
		printf(_("Using journal device's blocksize: %d\n"), blocksize);
		fs_param.s_log_block_size =
			int_log2(blocksize >> EXT2_MIN_BLOCK_LOG_SIZE);
		ext2fs_close(jfs);
	}

	if (blocksize > sys_page_size) {
		if (!force) {
			com_err(program_name, 0,
				_("%d-byte blocks too big for system (max %d)"),
				blocksize, sys_page_size);
			proceed_question();
		}
		fprintf(stderr, _("Warning: %d-byte blocks too big for system "
				  "(max %d), forced to continue\n"),
			blocksize, sys_page_size);
	}
	if (optind < argc) {
		fs_blocks_count = parse_num_blocks2(argv[optind++],
						   fs_param.s_log_block_size);
		if (!fs_blocks_count) {
			com_err(program_name, 0,
				_("invalid blocks '%s' on device '%s'"),
				argv[optind - 1], device_name);
			exit(1);
		}
	}
	if (optind < argc)
		usage();

	if (!force)
		check_plausibility(device_name);
	check_mount(device_name, force, _("filesystem"));

	fs_param.s_log_frag_size = fs_param.s_log_block_size;

	fs_types = parse_fs_type(fs_type, usage_types, &fs_param, fs_blocks_count,
				 argv[0]);
	if (!fs_types) {
		fprintf(stderr, _("Failed to parse fs types list\n"));
		exit(1);
	}

	/* Figure out what features should be enabled */

	tmp = NULL;
	if (fs_param.s_rev_level != EXT2_GOOD_OLD_REV) {
		tmp = get_string_from_profile(fs_types, "base_features",
		      "sparse_super,filetype,resize_inode,dir_index");
		edit_feature(tmp, &fs_param.s_feature_compat);
		free(tmp);

		for (cpp = fs_types; *cpp; cpp++) {
			tmp = NULL;
			profile_get_string(profile, "fs_types", *cpp,
					   "features", "", &tmp);
			if (tmp && *tmp)
				edit_feature(tmp, &fs_param.s_feature_compat);
			if (tmp)
				free(tmp);
		}
		tmp = get_string_from_profile(fs_types, "default_features",
					      "");
	}
	edit_feature(fs_features ? fs_features : tmp,
		     &fs_param.s_feature_compat);
	if (tmp)
		free(tmp);

	if (noaction && fs_blocks_count) {
		dev_size = fs_blocks_count;
		retval = 0;
	} else
		retval = ext2fs_get_device_size2(device_name,
						 EXT2_BLOCK_SIZE(&fs_param),
						 &dev_size);

	if (retval && (retval != EXT2_ET_UNIMPLEMENTED)) {
		com_err(program_name, retval,
			_("while trying to determine filesystem size"));
		exit(1);
	}
	if (!fs_blocks_count) {
		if (retval == EXT2_ET_UNIMPLEMENTED) {
			com_err(program_name, 0,
				_("Couldn't determine device size; you "
				"must specify\nthe size of the "
				"filesystem\n"));
			exit(1);
		} else {
			if (dev_size == 0) {
				com_err(program_name, 0,
				_("Device size reported to be zero.  "
				  "Invalid partition specified, or\n\t"
				  "partition table wasn't reread "
				  "after running fdisk, due to\n\t"
				  "a modified partition being busy "
				  "and in use.  You may need to reboot\n\t"
				  "to re-read your partition table.\n"
				  ));
				exit(1);
			}
			fs_blocks_count = dev_size;
			if (sys_page_size > EXT2_BLOCK_SIZE(&fs_param))
				fs_blocks_count &= ~((blk64_t) ((sys_page_size /
					     EXT2_BLOCK_SIZE(&fs_param))-1));
		}
	} else if (!force && (fs_blocks_count > dev_size)) {
		com_err(program_name, 0,
			_("Filesystem larger than apparent device size."));
		proceed_question();
	}

	/*
	 * We now need to do a sanity check of fs_blocks_count for
	 * 32-bit vs 64-bit block number support.
	 */
	if ((fs_blocks_count > MAX_32_NUM) && (blocksize == 0)) {
		fs_blocks_count /= 4; /* Try using a 4k blocksize */
		blocksize = 4096;
		fs_param.s_log_block_size = 2;
	}
	if ((fs_blocks_count > MAX_32_NUM) &&
	    !(fs_param.s_feature_incompat & EXT4_FEATURE_INCOMPAT_64BIT) &&
	    get_bool_from_profile(fs_types, "auto_64-bit_support", 0)) {
		fs_param.s_feature_incompat |= EXT4_FEATURE_INCOMPAT_64BIT;
		fs_param.s_feature_compat &= ~EXT2_FEATURE_COMPAT_RESIZE_INODE;
	}
	if ((fs_blocks_count > MAX_32_NUM) &&
	    !(fs_param.s_feature_incompat & EXT4_FEATURE_INCOMPAT_64BIT)) {
		fprintf(stderr, _("%s: Size of device (0x%llx blocks) %s "
				  "too big to be expressed\n\t"
				  "in 32 bits using a blocksize of %d.\n"),
			program_name, fs_blocks_count, device_name,
			EXT2_BLOCK_SIZE(&fs_param));
		exit(1);
	}

	ext2fs_blocks_count_set(&fs_param, fs_blocks_count);

	if (fs_param.s_feature_incompat & EXT3_FEATURE_INCOMPAT_JOURNAL_DEV) {
		fs_types[0] = strdup("journal");
		fs_types[1] = 0;
	}

	if (verbose) {
		fputs(_("fs_types for mke2fs.conf resolution: "), stdout);
		print_str_list(fs_types);
	}

	if (r_opt == EXT2_GOOD_OLD_REV &&
	    (fs_param.s_feature_compat || fs_param.s_feature_incompat ||
	     fs_param.s_feature_ro_compat)) {
		fprintf(stderr, _("Filesystem features not supported "
				  "with revision 0 filesystems\n"));
		exit(1);
	}

	if (s_opt > 0) {
		if (r_opt == EXT2_GOOD_OLD_REV) {
			fprintf(stderr, _("Sparse superblocks not supported "
				  "with revision 0 filesystems\n"));
			exit(1);
		}
		fs_param.s_feature_ro_compat |=
			EXT2_FEATURE_RO_COMPAT_SPARSE_SUPER;
	} else if (s_opt == 0)
		fs_param.s_feature_ro_compat &=
			~EXT2_FEATURE_RO_COMPAT_SPARSE_SUPER;

	if (journal_size != 0) {
		if (r_opt == EXT2_GOOD_OLD_REV) {
			fprintf(stderr, _("Journals not supported "
				  "with revision 0 filesystems\n"));
			exit(1);
		}
		fs_param.s_feature_compat |=
			EXT3_FEATURE_COMPAT_HAS_JOURNAL;
	}

	if (fs_param.s_feature_incompat &
	    EXT3_FEATURE_INCOMPAT_JOURNAL_DEV) {
		reserved_ratio = 0;
		fs_param.s_feature_incompat = EXT3_FEATURE_INCOMPAT_JOURNAL_DEV;
		fs_param.s_feature_compat = 0;
		fs_param.s_feature_ro_compat = 0;
 	}

	if ((fs_param.s_feature_incompat & EXT2_FEATURE_INCOMPAT_META_BG) &&
	    (fs_param.s_feature_compat & EXT2_FEATURE_COMPAT_RESIZE_INODE)) {
		fprintf(stderr, _("The resize_inode and meta_bg features "
				  "are not compatible.\n"
				  "They can not be both enabled "
				  "simultaneously.\n"));
		exit(1);
	}

	/* Set first meta blockgroup via an environment variable */
	/* (this is mostly for debugging purposes) */
	if ((fs_param.s_feature_incompat & EXT2_FEATURE_INCOMPAT_META_BG) &&
	    ((tmp = getenv("MKE2FS_FIRST_META_BG"))))
		fs_param.s_first_meta_bg = atoi(tmp);

	/* Get the hardware sector sizes, if available */
	retval = ext2fs_get_device_sectsize(device_name, &lsector_size);
	if (retval) {
		com_err(program_name, retval,
			_("while trying to determine hardware sector size"));
		exit(1);
	}
	retval = ext2fs_get_device_phys_sectsize(device_name, &psector_size);
	if (retval) {
		com_err(program_name, retval,
			_("while trying to determine physical sector size"));
		exit(1);
	}

	if ((tmp = getenv("MKE2FS_DEVICE_SECTSIZE")) != NULL)
		lsector_size = atoi(tmp);
	if ((tmp = getenv("MKE2FS_DEVICE_PHYS_SECTSIZE")) != NULL)
		psector_size = atoi(tmp);

	/* Older kernels may not have physical/logical distinction */
	if (!psector_size)
		psector_size = lsector_size;

	if (blocksize <= 0) {
		use_bsize = get_int_from_profile(fs_types, "blocksize", 4096);

		if (use_bsize == -1) {
			use_bsize = sys_page_size;
			if ((linux_version_code < (2*65536 + 6*256)) &&
			    (use_bsize > 4096))
				use_bsize = 4096;
		}
		if (lsector_size && use_bsize < lsector_size)
			use_bsize = lsector_size;
		if ((blocksize < 0) && (use_bsize < (-blocksize)))
			use_bsize = -blocksize;
		blocksize = use_bsize;
		ext2fs_blocks_count_set(&fs_param,
					ext2fs_blocks_count(&fs_param) /
					(blocksize / 1024));
	} else {
		if (blocksize < lsector_size) {			/* Impossible */
			com_err(program_name, EINVAL,
				_("while setting blocksize; too small "
				  "for device\n"));
			exit(1);
		} else if ((blocksize < psector_size) &&
			   (psector_size <= sys_page_size)) {	/* Suboptimal */
			fprintf(stderr, _("Warning: specified blocksize %d is "
				"less than device physical sectorsize %d\n"),
				blocksize, psector_size);
		}
	}

	if (inode_ratio == 0) {
		inode_ratio = get_int_from_profile(fs_types, "inode_ratio",
						   8192);
		if (inode_ratio < blocksize)
			inode_ratio = blocksize;
	}

	fs_param.s_log_frag_size = fs_param.s_log_block_size =
		int_log2(blocksize >> EXT2_MIN_BLOCK_LOG_SIZE);

#ifdef HAVE_BLKID_PROBE_GET_TOPOLOGY
	retval = get_device_geometry(device_name, &fs_param, psector_size);
	if (retval < 0) {
		fprintf(stderr,
			_("warning: Unable to get device geometry for %s\n"),
			device_name);
	} else if (retval) {
		printf(_("%s alignment is offset by %lu bytes.\n"),
		       device_name, retval);
		printf(_("This may result in very poor performance, "
			  "(re)-partitioning suggested.\n"));
	}
#endif

	blocksize = EXT2_BLOCK_SIZE(&fs_param);

	lazy_itable_init = 0;
	if (access("/sys/fs/ext4/features/lazy_itable_init", R_OK) == 0)
		lazy_itable_init = 1;

	lazy_itable_init = get_bool_from_profile(fs_types,
						 "lazy_itable_init",
						 lazy_itable_init);
	discard = get_bool_from_profile(fs_types, "discard" , discard);

	/* Get options from profile */
	for (cpp = fs_types; *cpp; cpp++) {
		tmp = NULL;
		profile_get_string(profile, "fs_types", *cpp, "options", "", &tmp);
			if (tmp && *tmp)
				parse_extended_opts(&fs_param, tmp);
			free(tmp);
	}

	if (extended_opts)
		parse_extended_opts(&fs_param, extended_opts);

	/* Since sparse_super is the default, we would only have a problem
	 * here if it was explicitly disabled.
	 */
	if ((fs_param.s_feature_compat & EXT2_FEATURE_COMPAT_RESIZE_INODE) &&
	    !(fs_param.s_feature_ro_compat&EXT2_FEATURE_RO_COMPAT_SPARSE_SUPER)) {
		com_err(program_name, 0,
			_("reserved online resize blocks not supported "
			  "on non-sparse filesystem"));
		exit(1);
	}

	if (fs_param.s_blocks_per_group) {
		if (fs_param.s_blocks_per_group < 256 ||
		    fs_param.s_blocks_per_group > 8 * (unsigned) blocksize) {
			com_err(program_name, 0,
				_("blocks per group count out of range"));
			exit(1);
		}
	}

	if (inode_size == 0)
		inode_size = get_int_from_profile(fs_types, "inode_size", 0);
	if (!flex_bg_size && (fs_param.s_feature_incompat &
			      EXT4_FEATURE_INCOMPAT_FLEX_BG))
		flex_bg_size = get_int_from_profile(fs_types,
						    "flex_bg_size", 16);
	if (flex_bg_size) {
		if (!(fs_param.s_feature_incompat &
		      EXT4_FEATURE_INCOMPAT_FLEX_BG)) {
			com_err(program_name, 0,
				_("Flex_bg feature not enabled, so "
				  "flex_bg size may not be specified"));
			exit(1);
		}
		fs_param.s_log_groups_per_flex = int_log2(flex_bg_size);
	}

	if (inode_size && fs_param.s_rev_level >= EXT2_DYNAMIC_REV) {
		if (inode_size < EXT2_GOOD_OLD_INODE_SIZE ||
		    inode_size > EXT2_BLOCK_SIZE(&fs_param) ||
		    inode_size & (inode_size - 1)) {
			com_err(program_name, 0,
				_("invalid inode size %d (min %d/max %d)"),
				inode_size, EXT2_GOOD_OLD_INODE_SIZE,
				blocksize);
			exit(1);
		}
		fs_param.s_inode_size = inode_size;
	}

	/* Make sure number of inodes specified will fit in 32 bits */
	if (num_inodes == 0) {
		unsigned long long n;
		n = ext2fs_blocks_count(&fs_param) * blocksize / inode_ratio;
		if (n > MAX_32_NUM) {
			if (fs_param.s_feature_incompat &
			    EXT4_FEATURE_INCOMPAT_64BIT)
				num_inodes = MAX_32_NUM;
			else {
				com_err(program_name, 0,
					_("too many inodes (%llu), raise"
					  "inode ratio?"), n);
				exit(1);
			}
		}
	} else if (num_inodes > MAX_32_NUM) {
		com_err(program_name, 0,
			_("too many inodes (%llu), specify < 2^32 inodes"),
			  num_inodes);
		exit(1);
	}
	/*
	 * Calculate number of inodes based on the inode ratio
	 */
	fs_param.s_inodes_count = num_inodes ? num_inodes :
		(ext2fs_blocks_count(&fs_param) * blocksize) / inode_ratio;

	if ((((long long)fs_param.s_inodes_count) *
	     (inode_size ? inode_size : EXT2_GOOD_OLD_INODE_SIZE)) >=
	    ((ext2fs_blocks_count(&fs_param)) *
	     EXT2_BLOCK_SIZE(&fs_param))) {
		com_err(program_name, 0, _("inode_size (%u) * inodes_count "
					  "(%u) too big for a\n\t"
					  "filesystem with %llu blocks, "
					  "specify higher inode_ratio (-i)\n\t"
					  "or lower inode count (-N).\n"),
			inode_size ? inode_size : EXT2_GOOD_OLD_INODE_SIZE,
			fs_param.s_inodes_count,
			(unsigned long long) ext2fs_blocks_count(&fs_param));
		exit(1);
	}

	/*
	 * Calculate number of blocks to reserve
	 */
	ext2fs_r_blocks_count_set(&fs_param, reserved_ratio *
				  ext2fs_blocks_count(&fs_param) / 100.0);
}

static int should_do_undo(const char *name)
{
	errcode_t retval;
	io_channel channel;
	__u16	s_magic;
	struct ext2_super_block super;
	io_manager manager = unix_io_manager;
	int csum_flag, force_undo;

	csum_flag = EXT2_HAS_RO_COMPAT_FEATURE(&fs_param,
					       EXT4_FEATURE_RO_COMPAT_GDT_CSUM);
	force_undo = get_int_from_profile(fs_types, "force_undo", 0);
	if (!force_undo && (!csum_flag || !lazy_itable_init))
		return 0;

	retval = manager->open(name, IO_FLAG_EXCLUSIVE,  &channel);
	if (retval) {
		/*
		 * We don't handle error cases instead we
		 * declare that the file system doesn't exist
		 * and let the rest of mke2fs take care of
		 * error
		 */
		retval = 0;
		goto open_err_out;
	}

	io_channel_set_blksize(channel, SUPERBLOCK_OFFSET);
	retval = io_channel_read_blk64(channel, 1, -SUPERBLOCK_SIZE, &super);
	if (retval) {
		retval = 0;
		goto err_out;
	}

#if defined(WORDS_BIGENDIAN)
	s_magic = ext2fs_swab16(super.s_magic);
#else
	s_magic = super.s_magic;
#endif

	if (s_magic == EXT2_SUPER_MAGIC)
		retval = 1;

err_out:
	io_channel_close(channel);

open_err_out:

	return retval;
}

static int mke2fs_setup_tdb(const char *name, io_manager *io_ptr)
{
	errcode_t retval = 0;
	char *tdb_dir, *tdb_file;
	char *device_name, *tmp_name;

	/*
	 * Configuration via a conf file would be
	 * nice
	 */
	tdb_dir = getenv("E2FSPROGS_UNDO_DIR");
	if (!tdb_dir)
		profile_get_string(profile, "defaults",
				   "undo_dir", 0, "/var/lib/e2fsprogs",
				   &tdb_dir);

	if (!strcmp(tdb_dir, "none") || (tdb_dir[0] == 0) ||
	    access(tdb_dir, W_OK))
		return 0;

	tmp_name = strdup(name);
	if (!tmp_name) {
	alloc_fn_fail:
		com_err(program_name, ENOMEM, 
			_("Couldn't allocate memory for tdb filename\n"));
		return ENOMEM;
	}
	device_name = basename(tmp_name);
	tdb_file = malloc(strlen(tdb_dir) + 8 + strlen(device_name) + 7 + 1);
	if (!tdb_file)
		goto alloc_fn_fail;
	sprintf(tdb_file, "%s/mke2fs-%s.e2undo", tdb_dir, device_name);

	if (!access(tdb_file, F_OK)) {
		if (unlink(tdb_file) < 0) {
			retval = errno;
			com_err(program_name, retval,
				_("while trying to delete %s"),
				tdb_file);
			free(tdb_file);
			return retval;
		}
	}

	set_undo_io_backing_manager(*io_ptr);
	*io_ptr = undo_io_manager;
	set_undo_io_backup_file(tdb_file);
	printf(_("Overwriting existing filesystem; this can be undone "
		 "using the command:\n"
		 "    e2undo %s %s\n\n"), tdb_file, name);

	free(tdb_file);
	free(tmp_name);
	return retval;
}

<<<<<<< HEAD
#ifdef __linux__

#ifndef BLKDISCARD
#define BLKDISCARD	_IO(0x12,119)
#endif

#ifndef BLKDISCARDZEROES
#define BLKDISCARDZEROES _IO(0x12,124)
#endif

/*
 * Return zero if the discard succeeds, and -1 if the discard fails.
 */
static int mke2fs_discard_blocks(ext2_filsys fs)
{
	int fd;
	int ret;
	int blocksize;
	__u64 blocks;
	__uint64_t range[2];

	blocks = ext2fs_blocks_count(fs->super);
	blocksize = EXT2_BLOCK_SIZE(fs->super);
	range[0] = 0;
	range[1] = blocks * blocksize;

	fd = open64(fs->device_name, O_RDWR);

	if (fd > 0) {
		ret = ioctl(fd, BLKDISCARD, &range);
		if (verbose) {
			printf(_("Calling BLKDISCARD from %llu to %llu "),
			       (unsigned long long) range[0],
			       (unsigned long long) range[1]);
			if (ret)
				printf(_("failed.\n"));
			else
				printf(_("succeeded.\n"));
		}
		close(fd);
	}
	return ret;
}

static int mke2fs_discard_zeroes_data(ext2_filsys fs)
{
	int fd;
	int ret;
	int discard_zeroes_data = 0;

	fd = open64(fs->device_name, O_RDWR);

	if (fd > 0) {
		ioctl(fd, BLKDISCARDZEROES, &discard_zeroes_data);
		close(fd);
	}
	return discard_zeroes_data;
}
#else
#define mke2fs_discard_blocks(fs)	1
#define mke2fs_discard_zeroes_data(fs)	0
#endif

=======
>>>>>>> 7361c08e
int main (int argc, char *argv[])
{
	errcode_t	retval = 0;
	ext2_filsys	fs;
	badblocks_list	bb_list = 0;
	unsigned int	journal_blocks;
	unsigned int	i;
	int		val, hash_alg;
	int		flags;
	int		old_bitmaps;
	io_manager	io_ptr;
	char		tdb_string[40];
	char		*hash_alg_str;
	int		itable_zeroed = 0;

#ifdef ENABLE_NLS
	setlocale(LC_MESSAGES, "");
	setlocale(LC_CTYPE, "");
	bindtextdomain(NLS_CAT_NAME, LOCALEDIR);
	textdomain(NLS_CAT_NAME);
#endif
	PRS(argc, argv);

#ifdef CONFIG_TESTIO_DEBUG
	if (getenv("TEST_IO_FLAGS") || getenv("TEST_IO_BLOCK")) {
		io_ptr = test_io_manager;
		test_io_backing_manager = unix_io_manager;
	} else
#endif
		io_ptr = unix_io_manager;

	if (should_do_undo(device_name)) {
		retval = mke2fs_setup_tdb(device_name, &io_ptr);
		if (retval)
			exit(1);
	}

	/*
	 * Initialize the superblock....
	 */
	flags = EXT2_FLAG_EXCLUSIVE;
	profile_get_boolean(profile, "options", "old_bitmaps", 0, 0,
			    &old_bitmaps);
	if (!old_bitmaps)
		flags |= EXT2_FLAG_64BITS;
	/*
	 * By default, we print how many inode tables or block groups
	 * or whatever we've written so far.  The quiet flag disables
	 * this, along with a lot of other output.
	 */
	if (!quiet)
		flags |= EXT2_FLAG_PRINT_PROGRESS;
	retval = ext2fs_initialize(device_name, flags, &fs_param, io_ptr, &fs);
	if (retval) {
		com_err(device_name, retval, _("while setting up superblock"));
		exit(1);
	}

	/* Can't undo discard ... */
	if (discard && (io_ptr != undo_io_manager)) {
		blk64_t blocks = ext2fs_blocks_count(fs->super);
		if (verbose)
			printf(_("Calling BLKDISCARD from 0 to %llu... "),
			       (unsigned long long) blocks);
		retval = io_channel_discard(fs->io, 0, blocks, fs->blocksize);
		if (verbose) {
			if (retval)
				printf(_("failed (%s)\n"),
				       error_message(retval));
			else
				printf(_("succeeded\n"));
		}

		if (!retval && io_channel_discard_zeroes_data(fs->io)) {
			if (verbose)
				printf(_("Discard succeeded and will return 0s "
					 " - skipping inode table wipe\n"));
			lazy_itable_init = 1;
			itable_zeroed = 1;
		}
	}

	sprintf(tdb_string, "tdb_data_size=%d", fs->blocksize <= 4096 ?
		32768 : fs->blocksize * 8);
	io_channel_set_options(fs->io, tdb_string);

	if (fs_param.s_flags & EXT2_FLAGS_TEST_FILESYS)
		fs->super->s_flags |= EXT2_FLAGS_TEST_FILESYS;

	if ((fs_param.s_feature_incompat &
	     (EXT3_FEATURE_INCOMPAT_EXTENTS|EXT4_FEATURE_INCOMPAT_FLEX_BG)) ||
	    (fs_param.s_feature_ro_compat &
	     (EXT4_FEATURE_RO_COMPAT_HUGE_FILE|EXT4_FEATURE_RO_COMPAT_GDT_CSUM|
	      EXT4_FEATURE_RO_COMPAT_DIR_NLINK|
	      EXT4_FEATURE_RO_COMPAT_EXTRA_ISIZE)))
		fs->super->s_kbytes_written = 1;

	/*
	 * Wipe out the old on-disk superblock
	 */
	if (!noaction)
		zap_sector(fs, 2, 6);

	/*
	 * Parse or generate a UUID for the filesystem
	 */
	if (fs_uuid) {
		if (uuid_parse(fs_uuid, fs->super->s_uuid) !=0) {
			com_err(device_name, 0, "could not parse UUID: %s\n",
				fs_uuid);
			exit(1);
		}
	} else
		uuid_generate(fs->super->s_uuid);

	/*
	 * Initialize the directory index variables
	 */
	hash_alg_str = get_string_from_profile(fs_types, "hash_alg",
					       "half_md4");
	hash_alg = e2p_string2hash(hash_alg_str);
	free(hash_alg_str);
	fs->super->s_def_hash_version = (hash_alg >= 0) ? hash_alg :
		EXT2_HASH_HALF_MD4;
	uuid_generate((unsigned char *) fs->super->s_hash_seed);

	/*
	 * Add "jitter" to the superblock's check interval so that we
	 * don't check all the filesystems at the same time.  We use a
	 * kludgy hack of using the UUID to derive a random jitter value.
	 */
	for (i = 0, val = 0 ; i < sizeof(fs->super->s_uuid); i++)
		val += fs->super->s_uuid[i];
	fs->super->s_max_mnt_count += val % EXT2_DFL_MAX_MNT_COUNT;

	/*
	 * Override the creator OS, if applicable
	 */
	if (creator_os && !set_os(fs->super, creator_os)) {
		com_err (program_name, 0, _("unknown os - %s"), creator_os);
		exit(1);
	}

	/*
	 * For the Hurd, we will turn off filetype since it doesn't
	 * support it.
	 */
	if (fs->super->s_creator_os == EXT2_OS_HURD)
		fs->super->s_feature_incompat &=
			~EXT2_FEATURE_INCOMPAT_FILETYPE;

	/*
	 * Set the volume label...
	 */
	if (volume_label) {
		memset(fs->super->s_volume_name, 0,
		       sizeof(fs->super->s_volume_name));
		strncpy(fs->super->s_volume_name, volume_label,
			sizeof(fs->super->s_volume_name));
	}

	/*
	 * Set the last mount directory
	 */
	if (mount_dir) {
		memset(fs->super->s_last_mounted, 0,
		       sizeof(fs->super->s_last_mounted));
		strncpy(fs->super->s_last_mounted, mount_dir,
			sizeof(fs->super->s_last_mounted));
	}

	if (!quiet || noaction)
		show_stats(fs);

	if (noaction)
		exit(0);

	if (fs->super->s_feature_incompat &
	    EXT3_FEATURE_INCOMPAT_JOURNAL_DEV) {
		create_journal_dev(fs);
		exit(ext2fs_close(fs) ? 1 : 0);
	}

	if (bad_blocks_filename)
		read_bb_file(fs, &bb_list, bad_blocks_filename);
	if (cflag)
		test_disk(fs, &bb_list);

	handle_bad_blocks(fs, bb_list);
	fs->stride = fs_stride = fs->super->s_raid_stride;
	if (!quiet)
		printf(_("Allocating group tables: "));
	retval = ext2fs_allocate_tables(fs);
	if (retval) {
		com_err(program_name, retval,
			_("while trying to allocate filesystem tables"));
		exit(1);
	}
	if (!quiet)
		printf(_("done                            \n"));
	if (super_only) {
		fs->super->s_state |= EXT2_ERROR_FS;
		fs->flags &= ~(EXT2_FLAG_IB_DIRTY|EXT2_FLAG_BB_DIRTY);
	} else {
		/* rsv must be a power of two (64kB is MD RAID sb alignment) */
		blk64_t rsv = 65536 / fs->blocksize;
		blk64_t blocks = ext2fs_blocks_count(fs->super);
		blk64_t start;
		blk64_t ret_blk;

#ifdef ZAP_BOOTBLOCK
		zap_sector(fs, 0, 2);
#endif

		/*
		 * Wipe out any old MD RAID (or other) metadata at the end
		 * of the device.  This will also verify that the device is
		 * as large as we think.  Be careful with very small devices.
		 */
		start = (blocks & ~(rsv - 1));
		if (start > rsv)
			start -= rsv;
		if (start > 0)
			retval = ext2fs_zero_blocks2(fs, start, blocks - start,
						    &ret_blk, NULL);

		if (retval) {
			com_err(program_name, retval,
				_("while zeroing block %llu at end of filesystem"),
				ret_blk);
		}
		write_inode_tables(fs, lazy_itable_init, itable_zeroed);
		create_root_dir(fs);
		create_lost_and_found(fs);
		reserve_inodes(fs);
		create_bad_block_inode(fs, bb_list);
		if (fs->super->s_feature_compat &
		    EXT2_FEATURE_COMPAT_RESIZE_INODE) {
			retval = ext2fs_create_resize_inode(fs);
			if (retval) {
				com_err("ext2fs_create_resize_inode", retval,
				_("while reserving blocks for online resize"));
				exit(1);
			}
		}
	}

	if (journal_device) {
		ext2_filsys	jfs;

		if (!force)
			check_plausibility(journal_device);
		check_mount(journal_device, force, _("journal"));

		retval = ext2fs_open(journal_device, EXT2_FLAG_RW|
				     EXT2_FLAG_JOURNAL_DEV_OK, 0,
				     fs->blocksize, unix_io_manager, &jfs);
		if (retval) {
			com_err(program_name, retval,
				_("while trying to open journal device %s\n"),
				journal_device);
			exit(1);
		}
		if (!quiet) {
			printf(_("Adding journal to device %s: "),
			       journal_device);
			fflush(stdout);
		}
		retval = ext2fs_add_journal_device(fs, jfs);
		if(retval) {
			com_err (program_name, retval,
				 _("\n\twhile trying to add journal to device %s"),
				 journal_device);
			exit(1);
		}
		if (!quiet)
			printf(_("done\n"));
		ext2fs_close(jfs);
		free(journal_device);
	} else if ((journal_size) ||
		   (fs_param.s_feature_compat &
		    EXT3_FEATURE_COMPAT_HAS_JOURNAL)) {
		journal_blocks = figure_journal_size(journal_size, fs);

		if (super_only) {
			printf(_("Skipping journal creation in super-only mode\n"));
			fs->super->s_journal_inum = EXT2_JOURNAL_INO;
			goto no_journal;
		}

		if (!journal_blocks) {
			fs->super->s_feature_compat &=
				~EXT3_FEATURE_COMPAT_HAS_JOURNAL;
			goto no_journal;
		}
		if (!quiet) {
			printf(_("Creating journal (%u blocks): "),
			       journal_blocks);
			fflush(stdout);
		}
		retval = ext2fs_add_journal_inode(fs, journal_blocks,
						  journal_flags);
		if (retval) {
			com_err (program_name, retval,
				 _("\n\twhile trying to create journal"));
			exit(1);
		}
		if (!quiet)
			printf(_("done\n"));
	}
no_journal:

	if (!quiet)
		printf(_("Writing superblocks and "
		       "filesystem accounting information: "));
	retval = ext2fs_flush(fs);
	if (retval) {
		fprintf(stderr,
			_("\nWarning, had trouble writing out superblocks."));
	}
	if (!quiet) {
		printf(_("done\n\n"));
		if (!getenv("MKE2FS_SKIP_CHECK_MSG"))
			print_check_message(fs);
	}
	val = ext2fs_close(fs);
	remove_error_table(&et_ext2_error_table);
	remove_error_table(&et_prof_error_table);
	profile_release(profile);
	for (i=0; fs_types[i]; i++)
		free(fs_types[i]);
	free(fs_types);
	return (retval || val) ? 1 : 0;
}<|MERGE_RESOLUTION|>--- conflicted
+++ resolved
@@ -1960,72 +1960,6 @@
 	return retval;
 }
 
-<<<<<<< HEAD
-#ifdef __linux__
-
-#ifndef BLKDISCARD
-#define BLKDISCARD	_IO(0x12,119)
-#endif
-
-#ifndef BLKDISCARDZEROES
-#define BLKDISCARDZEROES _IO(0x12,124)
-#endif
-
-/*
- * Return zero if the discard succeeds, and -1 if the discard fails.
- */
-static int mke2fs_discard_blocks(ext2_filsys fs)
-{
-	int fd;
-	int ret;
-	int blocksize;
-	__u64 blocks;
-	__uint64_t range[2];
-
-	blocks = ext2fs_blocks_count(fs->super);
-	blocksize = EXT2_BLOCK_SIZE(fs->super);
-	range[0] = 0;
-	range[1] = blocks * blocksize;
-
-	fd = open64(fs->device_name, O_RDWR);
-
-	if (fd > 0) {
-		ret = ioctl(fd, BLKDISCARD, &range);
-		if (verbose) {
-			printf(_("Calling BLKDISCARD from %llu to %llu "),
-			       (unsigned long long) range[0],
-			       (unsigned long long) range[1]);
-			if (ret)
-				printf(_("failed.\n"));
-			else
-				printf(_("succeeded.\n"));
-		}
-		close(fd);
-	}
-	return ret;
-}
-
-static int mke2fs_discard_zeroes_data(ext2_filsys fs)
-{
-	int fd;
-	int ret;
-	int discard_zeroes_data = 0;
-
-	fd = open64(fs->device_name, O_RDWR);
-
-	if (fd > 0) {
-		ioctl(fd, BLKDISCARDZEROES, &discard_zeroes_data);
-		close(fd);
-	}
-	return discard_zeroes_data;
-}
-#else
-#define mke2fs_discard_blocks(fs)	1
-#define mke2fs_discard_zeroes_data(fs)	0
-#endif
-
-=======
->>>>>>> 7361c08e
 int main (int argc, char *argv[])
 {
 	errcode_t	retval = 0;
