--- conflicted
+++ resolved
@@ -1970,7 +1970,6 @@
 			  (1 << (21 - ctx->fs->super->s_log_block_size))))
 			problem = PR_1_TOOBIG_DIR;
 
-<<<<<<< HEAD
 		/* Corrupt but passes checks?  Ask to fix checksum. */
 		if (try_repairs && failed_csum) {
 			pctx->blk = extent.e_pblk;
@@ -1984,13 +1983,11 @@
 			}
 		}
 
-		if (try_repairs && problem) {
-=======
 		/*
 		 * Uninitialized blocks in a directory?  Clear the flag and
 		 * we'll interpret the blocks later.
 		 */
-		if (is_dir && problem == 0 &&
+		if (try_repairs && is_dir && problem == 0 &&
 		    (extent.e_flags & EXT2_EXTENT_FLAGS_UNINIT) &&
 		    fix_problem(ctx, PR_1_UNINIT_DBLOCK, pctx)) {
 			extent.e_flags &= ~EXT2_EXTENT_FLAGS_UNINIT;
@@ -1999,10 +1996,10 @@
 							      &extent);
 			if (pctx->errcode)
 				return;
-		}
-
-		if (problem) {
->>>>>>> 57b7fabc
+			failed_csum = 0;
+		}
+
+		if (try_repairs && problem) {
 report_problem:
 			pctx->blk = extent.e_pblk;
 			pctx->blk2 = extent.e_lblk;
