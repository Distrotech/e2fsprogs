/*
 * problem.c --- report filesystem problems to the user
 *
 * Copyright 1996, 1997 by Theodore Ts'o
 *
 * %Begin-Header%
 * This file may be redistributed under the terms of the GNU Public
 * License.
 * %End-Header%
 */

#include "config.h"
#include <stdlib.h>
#include <unistd.h>
#include <string.h>
#include <ctype.h>
#include <termios.h>

#include "e2fsck.h"

#include "problem.h"
#include "problemP.h"

#define PROMPT_NONE	0
#define PROMPT_FIX	1
#define PROMPT_CLEAR	2
#define PROMPT_RELOCATE	3
#define PROMPT_ALLOCATE 4
#define PROMPT_EXPAND	5
#define PROMPT_CONNECT	6
#define PROMPT_CREATE	7
#define PROMPT_SALVAGE	8
#define PROMPT_TRUNCATE	9
#define PROMPT_CLEAR_INODE 10
#define PROMPT_ABORT	11
#define PROMPT_SPLIT	12
#define PROMPT_CONTINUE	13
#define PROMPT_CLONE	14
#define PROMPT_DELETE	15
#define PROMPT_SUPPRESS 16
#define PROMPT_UNLINK	17
#define PROMPT_CLEAR_HTREE 18
#define PROMPT_RECREATE 19
#define PROMPT_NULL	20

/*
 * These are the prompts which are used to ask the user if they want
 * to fix a problem.
 */
static const char *prompt[] = {
	N_("(no prompt)"),	/* 0 */
	N_("Fix"),		/* 1 */
	N_("Clear"),		/* 2 */
	N_("Relocate"),		/* 3 */
	N_("Allocate"),		/* 4 */
	N_("Expand"),		/* 5 */
	N_("Connect to /lost+found"), /* 6 */
	N_("Create"),		/* 7 */
	N_("Salvage"),		/* 8 */
	N_("Truncate"),		/* 9 */
	N_("Clear inode"),	/* 10 */
	N_("Abort"),		/* 11 */
	N_("Split"),		/* 12 */
	N_("Continue"),		/* 13 */
	N_("Clone multiply-claimed blocks"), /* 14 */
	N_("Delete file"),	/* 15 */
	N_("Suppress messages"),/* 16 */
	N_("Unlink"),		/* 17 */
	N_("Clear HTree index"),/* 18 */
	N_("Recreate"),		/* 19 */
	"",			/* 20 */
};

/*
 * These messages are printed when we are preen mode and we will be
 * automatically fixing the problem.
 */
static const char *preen_msg[] = {
	N_("(NONE)"),		/* 0 */
	N_("FIXED"),		/* 1 */
	N_("CLEARED"),		/* 2 */
	N_("RELOCATED"),	/* 3 */
	N_("ALLOCATED"),	/* 4 */
	N_("EXPANDED"),		/* 5 */
	N_("RECONNECTED"),	/* 6 */
	N_("CREATED"),		/* 7 */
	N_("SALVAGED"),		/* 8 */
	N_("TRUNCATED"),	/* 9 */
	N_("INODE CLEARED"),	/* 10 */
	N_("ABORTED"),		/* 11 */
	N_("SPLIT"),		/* 12 */
	N_("CONTINUING"),	/* 13 */
	N_("MULTIPLY-CLAIMED BLOCKS CLONED"), /* 14 */
	N_("FILE DELETED"),	/* 15 */
	N_("SUPPRESSED"),	/* 16 */
	N_("UNLINKED"),		/* 17 */
	N_("HTREE INDEX CLEARED"),/* 18 */
	N_("WILL RECREATE"),	/* 19 */
	"",			/* 20 */
};

#pragma GCC diagnostic push
#pragma GCC diagnostic ignored "-Wmissing-field-initializers"

static struct e2fsck_problem problem_table[] = {

	/* Pre-Pass 1 errors */

	/* Block bitmap not in group */
	{ PR_0_BB_NOT_GROUP, N_("@b @B for @g %g is not in @g.  (@b %b)\n"),
	  PROMPT_RELOCATE, PR_LATCH_RELOC },

	/* Inode bitmap not in group */
	{ PR_0_IB_NOT_GROUP, N_("@i @B for @g %g is not in @g.  (@b %b)\n"),
	  PROMPT_RELOCATE, PR_LATCH_RELOC },

	/* Inode table not in group */
	{ PR_0_ITABLE_NOT_GROUP,
	  N_("@i table for @g %g is not in @g.  (@b %b)\n"
	  "WARNING: SEVERE DATA LOSS POSSIBLE.\n"),
	  PROMPT_RELOCATE, PR_LATCH_RELOC },

	/* Superblock corrupt */
	{ PR_0_SB_CORRUPT,
	  N_("\nThe @S could not be read or does not describe a valid ext2/ext3/ext4\n"
	  "@f.  If the @v is valid and it really contains an ext2/ext3/ext4\n"
	  "@f (and not swap or ufs or something else), then the @S\n"
	  "is corrupt, and you might try running e2fsck with an alternate @S:\n"
	  "    e2fsck -b 8193 <@v>\n"
	  " or\n"
	  "    e2fsck -b 32768 <@v>\n\n"),
	  PROMPT_NONE, 0 },

	/* Filesystem size is wrong */
	{ PR_0_FS_SIZE_WRONG,
	  N_("The @f size (according to the @S) is %b @bs\n"
	  "The physical size of the @v is %c @bs\n"
	  "Either the @S or the partition table is likely to be corrupt!\n"),
	  PROMPT_ABORT, 0 },

	/* Fragments not supported */
	{ PR_0_NO_FRAGMENTS,
	  N_("@S @b_size = %b, fragsize = %c.\n"
	  "This version of e2fsck does not support fragment sizes different\n"
	  "from the @b size.\n"),
	  PROMPT_NONE, PR_FATAL },

	  /* Bad blocks_per_group */
	{ PR_0_BLOCKS_PER_GROUP,
	  N_("@S @bs_per_group = %b, should have been %c\n"),
	  PROMPT_NONE, PR_AFTER_CODE, PR_0_SB_CORRUPT },

	/* Bad first_data_block */
	{ PR_0_FIRST_DATA_BLOCK,
	  N_("@S first_data_@b = %b, should have been %c\n"),
	  PROMPT_NONE, PR_AFTER_CODE, PR_0_SB_CORRUPT },

	/* Adding UUID to filesystem */
	{ PR_0_ADD_UUID,
	  N_("@f did not have a UUID; generating one.\n\n"),
	  PROMPT_NONE, 0 },

	/* Relocate hint */
	{ PR_0_RELOCATE_HINT,
	  N_("Note: if several inode or block bitmap blocks or part\n"
	  "of the inode table require relocation, you may wish to try\n"
	  "running e2fsck with the '-b %S' option first.  The problem\n"
	  "may lie only with the primary block group descriptors, and\n"
	  "the backup block group descriptors may be OK.\n\n"),
	  PROMPT_NONE, PR_PREEN_OK | PR_NOCOLLATE },

	/* Miscellaneous superblock corruption */
	{ PR_0_MISC_CORRUPT_SUPER,
	  N_("Corruption found in @S.  (%s = %N).\n"),
	  PROMPT_NONE, PR_AFTER_CODE, PR_0_SB_CORRUPT },

	/* Error determing physical device size of filesystem */
	{ PR_0_GETSIZE_ERROR,
	  N_("Error determining size of the physical @v: %m\n"),
	  PROMPT_NONE, PR_FATAL },

	/* Inode count in superblock is incorrect */
	{ PR_0_INODE_COUNT_WRONG,
	  N_("@i count in @S is %i, @s %j.\n"),
	  PROMPT_FIX, 0 },

	{ PR_0_HURD_CLEAR_FILETYPE,
	  N_("The Hurd does not support the filetype feature.\n"),
	  PROMPT_CLEAR, 0 },

	/* Journal inode is invalid */
	{ PR_0_JOURNAL_BAD_INODE,
	  N_("@S has an @n @j (@i %i).\n"),
	  PROMPT_CLEAR, PR_PREEN_OK },

	/* The external journal has (unsupported) multiple filesystems */
	{ PR_0_JOURNAL_UNSUPP_MULTIFS,
	  N_("External @j has multiple @f users (unsupported).\n"),
	  PROMPT_NONE, PR_FATAL },

	/* Can't find external journal */
	{ PR_0_CANT_FIND_JOURNAL,
	  N_("Can't find external @j\n"),
	  PROMPT_NONE, PR_FATAL },

	/* External journal has bad superblock */
	{ PR_0_EXT_JOURNAL_BAD_SUPER,
	  N_("External @j has bad @S\n"),
	  PROMPT_NONE, PR_FATAL },

	/* Superblock has a bad journal UUID */
	{ PR_0_JOURNAL_BAD_UUID,
	  N_("External @j does not support this @f\n"),
	  PROMPT_NONE, PR_FATAL },

	/* Journal has an unknown superblock type */
	{ PR_0_JOURNAL_UNSUPP_SUPER,
	  N_("@f @j @S is unknown type %N (unsupported).\n"
	     "It is likely that your copy of e2fsck is old and/or doesn't "
	     "support this @j format.\n"
	     "It is also possible the @j @S is corrupt.\n"),
	  PROMPT_ABORT, PR_NO_OK | PR_AFTER_CODE, PR_0_JOURNAL_BAD_SUPER },

	/* Journal superblock is corrupt */
	{ PR_0_JOURNAL_BAD_SUPER,
	  N_("@j @S is corrupt.\n"),
	  PROMPT_FIX, PR_PREEN_OK },

	/* Superblock has_journal flag is clear but has a journal */
	{ PR_0_JOURNAL_HAS_JOURNAL,
	  N_("@S has_@j flag is clear, but a @j is present.\n"),
	  PROMPT_CLEAR, PR_PREEN_OK },

	/* Superblock needs_recovery flag is set but not journal is present */
	{ PR_0_JOURNAL_RECOVER_SET,
	  N_("@S needs_recovery flag is set, but no @j is present.\n"),
	  PROMPT_CLEAR, PR_PREEN_OK },

	/* Superblock needs_recovery flag is set, but journal has data */
	{ PR_0_JOURNAL_RECOVERY_CLEAR,
	  N_("@S needs_recovery flag is clear, but @j has data.\n"),
	  PROMPT_NONE, 0 },

	/* Ask if we should clear the journal */
	{ PR_0_JOURNAL_RESET_JOURNAL,
	  N_("Clear @j"),
	  PROMPT_NULL, PR_PREEN_NOMSG },

	/* Filesystem revision is 0, but feature flags are set */
	{ PR_0_FS_REV_LEVEL,
	  N_("@f has feature flag(s) set, but is a revision 0 @f.  "),
	  PROMPT_FIX, PR_PREEN_OK | PR_NO_OK },

	/* Clearing orphan inode */
	{ PR_0_ORPHAN_CLEAR_INODE,
	  N_("%s @o @i %i (uid=%Iu, gid=%Ig, mode=%Im, size=%Is)\n"),
	  PROMPT_NONE, 0 },

	/* Illegal block found in orphaned inode */
	{ PR_0_ORPHAN_ILLEGAL_BLOCK_NUM,
	   N_("@I %B (%b) found in @o @i %i.\n"),
	  PROMPT_NONE, 0 },

	/* Already cleared block found in orphaned inode */
	{ PR_0_ORPHAN_ALREADY_CLEARED_BLOCK,
	   N_("Already cleared %B (%b) found in @o @i %i.\n"),
	  PROMPT_NONE, 0 },

	/* Illegal orphan inode in superblock */
	{ PR_0_ORPHAN_ILLEGAL_HEAD_INODE,
	  N_("@I @o @i %i in @S.\n"),
	  PROMPT_NONE, 0 },

	/* Illegal inode in orphaned inode list */
	{ PR_0_ORPHAN_ILLEGAL_INODE,
	  N_("@I @i %i in @o @i list.\n"),
	  PROMPT_NONE, 0 },

	/* Journal superblock has an unknown read-only feature flag set */
	{ PR_0_JOURNAL_UNSUPP_ROCOMPAT,
	  N_("@j @S has an unknown read-only feature flag set.\n"),
	  PROMPT_ABORT, 0 },

	/* Journal superblock has an unknown incompatible feature flag set */
	{ PR_0_JOURNAL_UNSUPP_INCOMPAT,
	  N_("@j @S has an unknown incompatible feature flag set.\n"),
	  PROMPT_ABORT, 0 },

	/* Journal has unsupported version number */
	{ PR_0_JOURNAL_UNSUPP_VERSION,
	  N_("@j version not supported by this e2fsck.\n"),
	  PROMPT_ABORT, 0 },

	/* Moving journal to hidden file */
	{ PR_0_MOVE_JOURNAL,
	  N_("Moving @j from /%s to hidden @i.\n\n"),
	  PROMPT_NONE, 0 },

	/* Error moving journal to hidden file */
	{ PR_0_ERR_MOVE_JOURNAL,
	  N_("Error moving @j: %m\n\n"),
	  PROMPT_NONE, 0 },

	/* Clearing V2 journal superblock */
	{ PR_0_CLEAR_V2_JOURNAL,
	  N_("Found @n V2 @j @S fields (from V1 @j).\n"
	     "Clearing fields beyond the V1 @j @S...\n\n"),
	  PROMPT_NONE, 0 },

	/* Ask if we should run the journal anyway */
	{ PR_0_JOURNAL_RUN,
	  N_("Run @j anyway"),
	  PROMPT_NULL, 0 },

	/* Run the journal by default */
	{ PR_0_JOURNAL_RUN_DEFAULT,
	  N_("Recovery flag not set in backup @S, so running @j anyway.\n"),
	  PROMPT_NONE, 0 },

	/* Backup journal inode blocks */
	{ PR_0_BACKUP_JNL,
	  N_("Backing up @j @i @b information.\n\n"),
	  PROMPT_NONE, 0 },

	/* Reserved blocks w/o resize_inode */
	{ PR_0_NONZERO_RESERVED_GDT_BLOCKS,
	  N_("@f does not have resize_@i enabled, but s_reserved_gdt_@bs\n"
	     "is %N; @s zero.  "),
	  PROMPT_FIX, 0 },

	/* Resize_inode not enabled, but resize inode is non-zero */
	{ PR_0_CLEAR_RESIZE_INODE,
	  N_("Resize_@i not enabled, but the resize @i is non-zero.  "),
	  PROMPT_CLEAR, 0 },

	/* Resize inode invalid */
	{ PR_0_RESIZE_INODE_INVALID,
	  N_("Resize @i not valid.  "),
	  PROMPT_RECREATE, 0 },

	/* Last mount time is in the future */
	{ PR_0_FUTURE_SB_LAST_MOUNT,
	  N_("@S last mount time (%t,\n\tnow = %T) is in the future.\n"),
	  PROMPT_FIX, PR_PREEN_OK | PR_NO_OK },

	/* Last write time is in the future */
	{ PR_0_FUTURE_SB_LAST_WRITE,
	  N_("@S last write time (%t,\n\tnow = %T) is in the future.\n"),
	  PROMPT_FIX, PR_PREEN_OK | PR_NO_OK },

	{ PR_0_EXTERNAL_JOURNAL_HINT,
	  N_("@S hint for external superblock @s %X.  "),
	     PROMPT_FIX, PR_PREEN_OK },

	/* Adding dirhash hint */
	{ PR_0_DIRHASH_HINT,
	  N_("Adding dirhash hint to @f.\n\n"),
	  PROMPT_NONE, 0 },

	/* group descriptor N checksum is invalid. */
	{ PR_0_GDT_CSUM,
	  N_("@g descriptor %g checksum is %04x, should be %04y.  "),
	     PROMPT_FIX, PR_LATCH_BG_CHECKSUM },

	/* group descriptor N marked uninitialized without feature set. */
	{ PR_0_GDT_UNINIT,
	  N_("@g descriptor %g marked uninitialized without feature set.\n"),
	     PROMPT_FIX, PR_PREEN_OK },

	/* Group descriptor N has invalid unused inodes count. */
	{ PR_0_GDT_ITABLE_UNUSED,
	  N_("@g descriptor %g has invalid unused inodes count %b.  "),
	     PROMPT_FIX, PR_PREEN_OK },

	/* Last group block bitmap uninitialized. */
	{ PR_0_BB_UNINIT_LAST,
	  N_("Last @g @b @B uninitialized.  "),
	     PROMPT_FIX, PR_PREEN_OK },

	/* Journal transaction found corrupt */
	{ PR_0_JNL_TXN_CORRUPT,
	  N_("Journal transaction %i was corrupt, replay was aborted.\n"),
	  PROMPT_NONE, 0 },

	{ PR_0_CLEAR_TESTFS_FLAG,
	  N_("The test_fs flag is set (and ext4 is available).  "),
	  PROMPT_CLEAR, PR_PREEN_OK },

	/* Last mount time is in the future (fudged) */
	{ PR_0_FUTURE_SB_LAST_MOUNT_FUDGED,
	  N_("@S last mount time is in the future.\n\t(by less than a day, "
	     "probably due to the hardware clock being incorrectly set)\n"),
	  PROMPT_NONE, PR_PREEN_OK | PR_NO_OK },

	/* Last write time is in the future (fudged) */
	{ PR_0_FUTURE_SB_LAST_WRITE_FUDGED,
	  N_("@S last write time is in the future.\n\t(by less than a day, "
	     "probably due to the hardware clock being incorrectly set)\n"),
	  PROMPT_NONE, PR_PREEN_OK | PR_NO_OK },

	/* Block group checksum (latch question) is invalid. */
	{ PR_0_GDT_CSUM_LATCH,
	  N_("One or more @b @g descriptor checksums are invalid.  "),
	     PROMPT_FIX, PR_PREEN_OK },

	/* Free inodes count wrong */
	{ PR_0_FREE_INODE_COUNT,
	  N_("Setting free @is count to %j (was %i)\n"),
	  PROMPT_NONE, PR_PREEN_NOMSG },

	/* Free blocks count wrong */
	{ PR_0_FREE_BLOCK_COUNT,
	  N_("Setting free @bs count to %c (was %b)\n"),
	  PROMPT_NONE, PR_PREEN_NOMSG },

	/* Making quota file hidden */
	{ PR_0_HIDE_QUOTA,
	  N_("Making @q @i %i (%Q) hidden.\n"),
	  PROMPT_NONE, PR_PREEN_OK },

	/* Superblock has invalid MMP block. */
	{ PR_0_MMP_INVALID_BLK,
	  N_("@S has invalid MMP block.  "),
	  PROMPT_CLEAR, PR_PREEN_OK },

	/* Superblock has invalid MMP magic. */
	{ PR_0_MMP_INVALID_MAGIC,
	  N_("@S has invalid MMP magic.  "),
	  PROMPT_FIX, PR_PREEN_OK | PR_NO_OK},

	/* Opening file system failed */
	{ PR_0_OPEN_FAILED,
	  N_("ext2fs_open2: %m\n"),
	  PROMPT_NONE, 0 },

	/* Checking group descriptor failed */
	{ PR_0_CHECK_DESC_FAILED,
	  N_("ext2fs_check_desc: %m\n"),
	  PROMPT_NONE, 0 },

	/*
	 * metadata_csum implies uninit_bg; both feature bits cannot
	 * be set simultaneously.
	 */
	{ PR_0_META_AND_GDT_CSUM_SET,
	  N_("@S metadata_csum supersedes uninit_bg; both feature "
	     "bits cannot be set simultaneously."),
	  PROMPT_FIX, PR_PREEN_OK | PR_NO_OK},

	/* Superblock has invalid MMP checksum. */
	{ PR_0_MMP_CSUM_INVALID,
	  N_("@S MMP block checksum does not match MMP block.  "),
	  PROMPT_FIX, PR_PREEN_OK | PR_NO_OK},

	/* 64bit is set but extents is unset. */
	{ PR_0_64BIT_WITHOUT_EXTENTS,
	  N_("@S 64bit filesystems needs extents to access the whole disk.  "),
	  PROMPT_FIX, PR_PREEN_OK | PR_NO_OK},

	/* The first_meta_bg is too big */
	{ PR_0_FIRST_META_BG_TOO_BIG,
	  N_("First_meta_bg is too big.  (%N, max value %g).  "),
	  PROMPT_CLEAR, 0 },

	/* External journal has corrupt superblock */
	{ PR_0_EXT_JOURNAL_SUPER_CSUM_INVALID,
	  N_("External @j @S checksum does not match @S.  "),
	  PROMPT_FIX, PR_PREEN_OK },

	/* Pass 1 errors */

	/* Pass 1: Checking inodes, blocks, and sizes */
	{ PR_1_PASS_HEADER,
	  N_("Pass 1: Checking @is, @bs, and sizes\n"),
	  PROMPT_NONE, 0 },

	/* Root inode is not a directory */
	{ PR_1_ROOT_NO_DIR, N_("@r is not a @d.  "),
	  PROMPT_CLEAR, 0 },

	/* Root inode has dtime set */
	{ PR_1_ROOT_DTIME,
	  N_("@r has dtime set (probably due to old mke2fs).  "),
	  PROMPT_FIX, PR_PREEN_OK },

	/* Reserved inode has bad mode */
	{ PR_1_RESERVED_BAD_MODE,
	  N_("Reserved @i %i (%Q) has @n mode.  "),
	  PROMPT_CLEAR, PR_PREEN_OK },

	/* Deleted inode has zero dtime */
	{ PR_1_ZERO_DTIME,
	  N_("@D @i %i has zero dtime.  "),
	  PROMPT_FIX, PR_PREEN_OK },

	/* Inode in use, but dtime set */
	{ PR_1_SET_DTIME,
	  N_("@i %i is in use, but has dtime set.  "),
	  PROMPT_FIX, PR_PREEN_OK },

	/* Zero-length directory */
	{ PR_1_ZERO_LENGTH_DIR,
	  N_("@i %i is a @z @d.  "),
	  PROMPT_CLEAR, PR_PREEN_OK },

	/* Block bitmap conflicts with some other fs block */
	{ PR_1_BB_CONFLICT,
	  N_("@g %g's @b @B at %b @C.\n"),
	  PROMPT_RELOCATE, 0 },

	/* Inode bitmap conflicts with some other fs block */
	{ PR_1_IB_CONFLICT,
	  N_("@g %g's @i @B at %b @C.\n"),
	  PROMPT_RELOCATE, 0 },

	/* Inode table conflicts with some other fs block */
	{ PR_1_ITABLE_CONFLICT,
	  N_("@g %g's @i table at %b @C.\n"),
	  PROMPT_RELOCATE, 0 },

	/* Block bitmap is on a bad block */
	{ PR_1_BB_BAD_BLOCK,
	  N_("@g %g's @b @B (%b) is bad.  "),
	  PROMPT_RELOCATE, 0 },

	/* Inode bitmap is on a bad block */
	{ PR_1_IB_BAD_BLOCK,
	  N_("@g %g's @i @B (%b) is bad.  "),
	  PROMPT_RELOCATE, 0 },

	/* Inode has incorrect i_size */
	{ PR_1_BAD_I_SIZE,
	  N_("@i %i, i_size is %Is, @s %N.  "),
	  PROMPT_FIX, PR_PREEN_OK },

	/* Inode has incorrect i_blocks */
	{ PR_1_BAD_I_BLOCKS,
	  N_("@i %i, i_@bs is %Ib, @s %N.  "),
	  PROMPT_FIX, PR_PREEN_OK },

	/* Illegal blocknumber in inode */
	{ PR_1_ILLEGAL_BLOCK_NUM,
	  N_("@I %B (%b) in @i %i.  "),
	  PROMPT_CLEAR, PR_LATCH_BLOCK },

	/* Block number overlaps fs metadata */
	{ PR_1_BLOCK_OVERLAPS_METADATA,
	  N_("%B (%b) overlaps @f metadata in @i %i.  "),
	  PROMPT_CLEAR, PR_LATCH_BLOCK },

	/* Inode has illegal blocks (latch question) */
	{ PR_1_INODE_BLOCK_LATCH,
	  N_("@i %i has illegal @b(s).  "),
	  PROMPT_CLEAR, 0 },

	/* Too many bad blocks in inode */
	{ PR_1_TOO_MANY_BAD_BLOCKS,
	  N_("Too many illegal @bs in @i %i.\n"),
	  PROMPT_CLEAR_INODE, PR_NO_OK },

	/* Illegal block number in bad block inode */
	{ PR_1_BB_ILLEGAL_BLOCK_NUM,
	  N_("@I %B (%b) in bad @b @i.  "),
	  PROMPT_CLEAR, PR_LATCH_BBLOCK },

	/* Bad block inode has illegal blocks (latch question) */
	{ PR_1_INODE_BBLOCK_LATCH,
	  N_("Bad @b @i has illegal @b(s).  "),
	  PROMPT_CLEAR, 0 },

	/* Duplicate or bad blocks in use! */
	{ PR_1_DUP_BLOCKS_PREENSTOP,
	  N_("Duplicate or bad @b in use!\n"),
	  PROMPT_NONE, 0 },

	/* Bad block used as bad block indirect block */
	{ PR_1_BBINODE_BAD_METABLOCK,
	  N_("Bad @b %b used as bad @b @i indirect @b.  "),
	  PROMPT_CLEAR, PR_LATCH_BBLOCK },

	/* Inconsistency can't be fixed prompt */
	{ PR_1_BBINODE_BAD_METABLOCK_PROMPT,
	  N_("\nThe bad @b @i has probably been corrupted.  You probably\n"
	     "should stop now and run ""e2fsck -c"" to scan for bad blocks\n"
	     "in the @f.\n"),
	  PROMPT_CONTINUE, PR_PREEN_NOMSG },

	/* Bad primary block */
	{ PR_1_BAD_PRIMARY_BLOCK,
	  N_("\nIf the @b is really bad, the @f can not be fixed.\n"),
	  PROMPT_NONE, PR_AFTER_CODE, PR_1_BAD_PRIMARY_BLOCK_PROMPT },

	/* Bad primary block prompt */
	{ PR_1_BAD_PRIMARY_BLOCK_PROMPT,
	  N_("You can remove this @b from the bad @b list and hope\n"
	     "that the @b is really OK.  But there are no guarantees.\n\n"),
	  PROMPT_CLEAR, PR_PREEN_NOMSG },

	/* Bad primary superblock */
	{ PR_1_BAD_PRIMARY_SUPERBLOCK,
	  N_("The primary @S (%b) is on the bad @b list.\n"),
	  PROMPT_NONE, PR_AFTER_CODE, PR_1_BAD_PRIMARY_BLOCK },

	/* Bad primary block group descriptors */
	{ PR_1_BAD_PRIMARY_GROUP_DESCRIPTOR,
	  N_("Block %b in the primary @g descriptors "
	  "is on the bad @b list\n"),
	  PROMPT_NONE, PR_AFTER_CODE, PR_1_BAD_PRIMARY_BLOCK },

	/* Bad superblock in group */
	{ PR_1_BAD_SUPERBLOCK,
	  N_("Warning: Group %g's @S (%b) is bad.\n"),
	  PROMPT_NONE, PR_PREEN_OK | PR_PREEN_NOMSG },

	/* Bad block group descriptors in group */
	{ PR_1_BAD_GROUP_DESCRIPTORS,
	  N_("Warning: Group %g's copy of the @g descriptors has a bad "
	  "@b (%b).\n"),
	  PROMPT_NONE, PR_PREEN_OK | PR_PREEN_NOMSG },

	/* Block claimed for no reason */
	{ PR_1_PROGERR_CLAIMED_BLOCK,
	  N_("Programming error?  @b #%b claimed for no reason in "
	  "process_bad_@b.\n"),
	  PROMPT_NONE, PR_PREEN_OK },

	/* Error allocating blocks for relocating metadata */
	{ PR_1_RELOC_BLOCK_ALLOCATE,
	  N_("@A %N contiguous @b(s) in @b @g %g for %s: %m\n"),
	  PROMPT_NONE, PR_PREEN_OK },

	/* Error allocating block buffer during relocation process */
	{ PR_1_RELOC_MEMORY_ALLOCATE,
	  N_("@A @b buffer for relocating %s\n"),
	  PROMPT_NONE, PR_PREEN_OK },

	/* Relocating metadata group information from X to Y */
	{ PR_1_RELOC_FROM_TO,
	  N_("Relocating @g %g's %s from %b to %c...\n"),
	  PROMPT_NONE, PR_PREEN_OK },

	/* Relocating metatdata group information to X */
	{ PR_1_RELOC_TO,
	  N_("Relocating @g %g's %s to %c...\n"), /* xgettext:no-c-format */
	  PROMPT_NONE, PR_PREEN_OK },

	/* Block read error during relocation process */
	{ PR_1_RELOC_READ_ERR,
	  N_("Warning: could not read @b %b of %s: %m\n"),
	  PROMPT_NONE, PR_PREEN_OK },

	/* Block write error during relocation process */
	{ PR_1_RELOC_WRITE_ERR,
	  N_("Warning: could not write @b %b for %s: %m\n"),
	  PROMPT_NONE, PR_PREEN_OK },

	/* Error allocating inode bitmap */
	{ PR_1_ALLOCATE_IBITMAP_ERROR,
	  N_("@A @i @B (%N): %m\n"),
	  PROMPT_NONE, PR_FATAL },

	/* Error allocating block bitmap */
	{ PR_1_ALLOCATE_BBITMAP_ERROR,
	  N_("@A @b @B (%N): %m\n"),
	  PROMPT_NONE, PR_FATAL },

	/* Error allocating icount link information */
	{ PR_1_ALLOCATE_ICOUNT,
	  N_("@A icount link information: %m\n"),
	  PROMPT_NONE, PR_FATAL },

	/* Error allocating directory block array */
	{ PR_1_ALLOCATE_DBCOUNT,
	  N_("@A @d @b array: %m\n"),
	  PROMPT_NONE, PR_FATAL },

	/* Error while scanning inodes */
	{ PR_1_ISCAN_ERROR,
	  N_("Error while scanning @is (%i): %m\n"),
	  PROMPT_NONE, PR_FATAL },

	/* Error while iterating over blocks */
	{ PR_1_BLOCK_ITERATE,
	  N_("Error while iterating over @bs in @i %i: %m\n"),
	  PROMPT_NONE, PR_FATAL },

	/* Error while storing inode count information */
	{ PR_1_ICOUNT_STORE,
	  N_("Error storing @i count information (@i=%i, count=%N): %m\n"),
	  PROMPT_NONE, PR_FATAL },

	/* Error while storing directory block information */
	{ PR_1_ADD_DBLOCK,
	  N_("Error storing @d @b information "
	  "(@i=%i, @b=%b, num=%N): %m\n"),
	  PROMPT_NONE, PR_FATAL },

	/* Error while reading inode (for clearing) */
	{ PR_1_READ_INODE,
	  N_("Error reading @i %i: %m\n"),
	  PROMPT_NONE, PR_FATAL },

	/* Suppress messages prompt */
	{ PR_1_SUPPRESS_MESSAGES, "", PROMPT_SUPPRESS, PR_NO_OK },

	/* Imagic flag set on an inode when filesystem doesn't support it */
	{ PR_1_SET_IMAGIC,
	  N_("@i %i has imagic flag set.  "),
	  PROMPT_CLEAR, 0 },

	/* Immutable flag set on a device or socket inode */
	{ PR_1_SET_IMMUTABLE,
	  N_("Special (@v/socket/fifo/symlink) file (@i %i) has immutable\n"
	     "or append-only flag set.  "),
	  PROMPT_CLEAR, PR_PREEN_OK | PR_PREEN_NO | PR_NO_OK },

	/* Non-zero size for device, fifo or socket inode */
	{ PR_1_SET_NONZSIZE,
	  N_("Special (@v/socket/fifo) @i %i has non-zero size.  "),
	  PROMPT_FIX, PR_PREEN_OK },

	/* Filesystem revision is 0, but feature flags are set */
	{ PR_1_FS_REV_LEVEL,
	  N_("@f has feature flag(s) set, but is a revision 0 @f.  "),
	  PROMPT_FIX, PR_PREEN_OK | PR_NO_OK },

	/* Journal inode is not in use, but contains data */
	{ PR_1_JOURNAL_INODE_NOT_CLEAR,
	  N_("@j @i is not in use, but contains data.  "),
	  PROMPT_CLEAR, PR_PREEN_OK },

	/* Journal has bad mode */
	{ PR_1_JOURNAL_BAD_MODE,
	  N_("@j is not regular file.  "),
	  PROMPT_FIX, PR_PREEN_OK },

	/* Deal with inodes that were part of orphan linked list */
	{ PR_1_LOW_DTIME,
	  N_("@i %i was part of the @o @i list.  "),
	  PROMPT_FIX, PR_LATCH_LOW_DTIME, 0 },

	/* Deal with inodes that were part of corrupted orphan linked
	   list (latch question) */
	{ PR_1_ORPHAN_LIST_REFUGEES,
	  N_("@is that were part of a corrupted orphan linked list found.  "),
	  PROMPT_FIX, 0 },

	/* Error allocating refcount structure */
	{ PR_1_ALLOCATE_REFCOUNT,
	  N_("@A refcount structure (%N): %m\n"),
	  PROMPT_NONE, PR_FATAL },

	/* Error reading extended attribute block */
	{ PR_1_READ_EA_BLOCK,
	  N_("Error reading @a @b %b for @i %i.  "),
	  PROMPT_CLEAR, 0 },

	/* Invalid extended attribute block */
	{ PR_1_BAD_EA_BLOCK,
	  N_("@i %i has a bad @a @b %b.  "),
	  PROMPT_CLEAR, 0 },

	/* Error reading Extended Attribute block while fixing refcount */
	{ PR_1_EXTATTR_READ_ABORT,
	  N_("Error reading @a @b %b (%m).  "),
	  PROMPT_NONE, PR_FATAL },

	/* Extended attribute reference count incorrect */
	{ PR_1_EXTATTR_REFCOUNT,
	  N_("@a @b %b has reference count %r, @s %N.  "),
	  PROMPT_FIX, 0 },

	/* Error writing Extended Attribute block while fixing refcount */
	{ PR_1_EXTATTR_WRITE_ABORT,
	  N_("Error writing @a @b %b (%m).  "),
	  PROMPT_NONE, PR_FATAL },

	/* Multiple EA blocks not supported */
	{ PR_1_EA_MULTI_BLOCK,
	  N_("@a @b %b has h_@bs > 1.  "),
	  PROMPT_CLEAR, 0},

	/* Error allocating EA region allocation structure */
	{ PR_1_EA_ALLOC_REGION_ABORT,
	  N_("@A @a region allocation structure.  "),
	  PROMPT_NONE, PR_FATAL},

	/* Error EA allocation collision */
	{ PR_1_EA_ALLOC_COLLISION,
	  N_("@a @b %b is corrupt (allocation collision).  "),
	  PROMPT_CLEAR, 0},

	/* Bad extended attribute name */
	{ PR_1_EA_BAD_NAME,
	  N_("@a @b %b is corrupt (@n name).  "),
	  PROMPT_CLEAR, 0},

	/* Bad extended attribute value */
	{ PR_1_EA_BAD_VALUE,
	  N_("@a @b %b is corrupt (@n value).  "),
	  PROMPT_CLEAR, 0},

	/* Inode too big (latch question) */
	{ PR_1_INODE_TOOBIG,
	  N_("@i %i is too big.  "), PROMPT_TRUNCATE, 0 },

	/* Directory too big */
	{ PR_1_TOOBIG_DIR,
	  N_("%B (%b) causes @d to be too big.  "),
	  PROMPT_CLEAR, PR_LATCH_TOOBIG },

	/* Regular file too big */
	{ PR_1_TOOBIG_REG,
	  N_("%B (%b) causes file to be too big.  "),
	  PROMPT_CLEAR, PR_LATCH_TOOBIG },

	/* Symlink too big */
	{ PR_1_TOOBIG_SYMLINK,
	  N_("%B (%b) causes symlink to be too big.  "),
	  PROMPT_CLEAR, PR_LATCH_TOOBIG },

	/* INDEX_FL flag set on a non-HTREE filesystem */
	{ PR_1_HTREE_SET,
	  N_("@i %i has INDEX_FL flag set on @f without htree support.\n"),
	  PROMPT_CLEAR_HTREE, PR_PREEN_OK },

	/* INDEX_FL flag set on a non-directory */
	{ PR_1_HTREE_NODIR,
	  N_("@i %i has INDEX_FL flag set but is not a @d.\n"),
	  PROMPT_CLEAR_HTREE, PR_PREEN_OK },

	/* Invalid root node in HTREE directory */
	{ PR_1_HTREE_BADROOT,
	  N_("@h %i has an @n root node.\n"),
	  PROMPT_CLEAR_HTREE, PR_PREEN_OK },

	/* Unsupported hash version in HTREE directory */
	{ PR_1_HTREE_HASHV,
	  N_("@h %i has an unsupported hash version (%N)\n"),
	  PROMPT_CLEAR_HTREE, PR_PREEN_OK },

	/* Incompatible flag in HTREE root node */
	{ PR_1_HTREE_INCOMPAT,
	  N_("@h %i uses an incompatible htree root node flag.\n"),
	  PROMPT_CLEAR_HTREE, PR_PREEN_OK },

	/* HTREE too deep */
	{ PR_1_HTREE_DEPTH,
	  N_("@h %i has a tree depth (%N) which is too big\n"),
	  PROMPT_CLEAR_HTREE, PR_PREEN_OK },

	/* Bad block has indirect block that conflicts with filesystem block */
	{ PR_1_BB_FS_BLOCK,
	  N_("Bad @b @i has an indirect @b (%b) that conflicts with\n"
	     "@f metadata.  "),
	  PROMPT_CLEAR, PR_LATCH_BBLOCK },

	/* Resize inode failed */
	{ PR_1_RESIZE_INODE_CREATE,
	  N_("Resize @i (re)creation failed: %m."),
	  PROMPT_CONTINUE, 0 },

	/* invalid inode->i_extra_isize */
	{ PR_1_EXTRA_ISIZE,
	  N_("@i %i has a extra size (%IS) which is @n\n"),
	  PROMPT_FIX, PR_PREEN_OK },

	/* invalid ea entry->e_name_len */
	{ PR_1_ATTR_NAME_LEN,
	  N_("@a in @i %i has a namelen (%N) which is @n\n"),
	  PROMPT_CLEAR, PR_PREEN_OK },

	/* invalid ea entry->e_value_offs */
	{ PR_1_ATTR_VALUE_OFFSET,
	  N_("@a in @i %i has a value offset (%N) which is @n\n"),
	  PROMPT_CLEAR, PR_PREEN_OK },

	/* invalid ea entry->e_value_block */
	{ PR_1_ATTR_VALUE_BLOCK,
	  N_("@a in @i %i has a value @b (%N) which is @n (must be 0)\n"),
	  PROMPT_CLEAR, PR_PREEN_OK },

	/* invalid ea entry->e_value_size */
	{ PR_1_ATTR_VALUE_SIZE,
	  N_("@a in @i %i has a value size (%N) which is @n\n"),
	  PROMPT_CLEAR, PR_PREEN_OK },

	/* invalid ea entry->e_hash */
	{ PR_1_ATTR_HASH,
	  N_("@a in @i %i has a hash (%N) which is @n\n"),
	  PROMPT_CLEAR, PR_PREEN_OK },

	/* inode appears to be a directory */
	{ PR_1_TREAT_AS_DIRECTORY,
	  N_("@i %i is a %It but it looks like it is really a directory.\n"),
	  PROMPT_FIX, 0 },

	/* Error while reading extent tree */
	{ PR_1_READ_EXTENT,
	  N_("Error while reading over @x tree in @i %i: %m\n"),
	  PROMPT_CLEAR_INODE, 0 },

	/* Failure to iterate extents */
	{ PR_1_EXTENT_ITERATE_FAILURE,
	  N_("Failed to iterate extents in @i %i\n"
	     "\t(op %s, blk %b, lblk %c): %m\n"),
	  PROMPT_CLEAR_INODE, 0 },

	/* Bad starting block in extent */
	{ PR_1_EXTENT_BAD_START_BLK,
	  N_("@i %i has an @n extent\n\t(logical @b %c, @n physical @b %b, len %N)\n"),
	  PROMPT_CLEAR, 0 },

	/* Extent ends beyond filesystem */
	{ PR_1_EXTENT_ENDS_BEYOND,
	  N_("@i %i has an @n extent\n\t(logical @b %c, physical @b %b, @n len %N)\n"),
	  PROMPT_CLEAR, 0 },

	/* EXTENTS_FL flag set on a non-extents filesystem */
	{ PR_1_EXTENTS_SET,
	  N_("@i %i has EXTENTS_FL flag set on @f without extents support.\n"),
	  PROMPT_CLEAR, 0 },

	/* inode has extents, superblock missing INCOMPAT_EXTENTS feature */
	{ PR_1_EXTENT_FEATURE,
	  N_("@i %i is in extent format, but @S is missing EXTENTS feature\n"),
	  PROMPT_FIX, 0 },

	/* inode missing EXTENTS_FL, but is an extent inode */
	{ PR_1_UNSET_EXTENT_FL,
	  N_("@i %i missing EXTENT_FL, but is in extents format\n"),
	  PROMPT_FIX, PR_PREEN_OK },

	/* Fast symlink has EXTENTS_FL set */
	{ PR_1_FAST_SYMLINK_EXTENT_FL,
	  N_("Fast symlink %i has EXTENT_FL set.  "),
	  PROMPT_CLEAR, 0 },

	/* Extents are out of order */
	{ PR_1_OUT_OF_ORDER_EXTENTS,
	  N_("@i %i has out of order extents\n\t(@n logical @b %c, physical @b %b, len %N)\n"),
	  PROMPT_CLEAR, 0 },

	{ PR_1_EXTENT_HEADER_INVALID,
	  N_("@i %i has an invalid extent node (blk %b, lblk %c)\n"),
	  PROMPT_CLEAR, 0 },

	/* Failed to convert subcluster bitmap */
	{ PR_1_CONVERT_SUBCLUSTER,
	  N_("Error converting subcluster @b @B: %m\n"),
	  PROMPT_NONE, PR_FATAL },

	/* Quota inode has bad mode */
	{ PR_1_QUOTA_BAD_MODE,
	  N_("@q @i is not regular file.  "),
	  PROMPT_CLEAR, PR_PREEN_OK },

	/* Quota inode is not in use, but contains data */
	{ PR_1_QUOTA_INODE_NOT_CLEAR,
	  N_("@q @i is not in use, but contains data.  "),
	  PROMPT_CLEAR, PR_PREEN_OK },

	/* Quota inode is user visible */
	{ PR_1_QUOTA_INODE_NOT_HIDDEN,
	  N_("@q @i is visible to the user.  "),
	  PROMPT_CLEAR, PR_PREEN_OK },

	/* Invalid bad inode */
	{ PR_1_INVALID_BAD_INODE,
	  N_("The bad @b @i looks @n.  "),
	  PROMPT_CLEAR, 0 },

	/* Extent has zero length */
	{ PR_1_EXTENT_LENGTH_ZERO,
	  N_("@i %i has zero length extent\n\t(@n logical @b %c, physical @b %b)\n"),
	  PROMPT_CLEAR, 0 },

	/* inode seems to contain garbage */
	{ PR_1_INODE_IS_GARBAGE,
	  N_("@i %i seems to contain garbage.  "),
	  PROMPT_CLEAR, 0 },

	/* inode passes checks, but checksum does not match inode */
	{ PR_1_INODE_ONLY_CSUM_INVALID,
	  N_("@i %i passes checks, but checksum does not match @i.  "),
	  PROMPT_FIX, PR_PREEN_OK },

	/* Inode extended attribute is corrupt (allocation collision) */
	{ PR_1_INODE_EA_ALLOC_COLLISION,
	  N_("@i %i @a is corrupt (allocation collision).  "),
	  PROMPT_CLEAR, 0},

	/*
	 * Inode extent block passes checks, but checksum does not match
	 * extent
	 */
	{ PR_1_EXTENT_ONLY_CSUM_INVALID,
	  N_("@i %i extent block passes checks, but checksum does not match "
	     "extent\n\t(logical @b %c, physical @b %b, len %N)\n"),
	  PROMPT_FIX, 0 },

	/*
	 * Inode extended attribute block passes checks, but checksum does not
	 * match block.
	 */
	{ PR_1_EA_BLOCK_ONLY_CSUM_INVALID,
	  N_("@i %i @a @b %b passes checks, but checksum does not match @b.  "),
	  PROMPT_FIX, 0 },

	/*
	 * Interior extent node logical offset doesn't match first node below it
	 */
	{ PR_1_EXTENT_INDEX_START_INVALID,
	  N_("Interior @x node level %N of @i %i:\n"
	     "Logical start %b does not match logical start %c at next level.  "),
	  PROMPT_FIX, 0 },

	/* Extent end is out of bounds for the tree */
	{ PR_1_EXTENT_END_OUT_OF_BOUNDS,
	  N_("@i %i, end of extent exceeds allowed value\n\t(logical @b %c, physical @b %b, len %N)\n"),
	  PROMPT_CLEAR, 0 },

	/* Inode has inline data, but superblock is missing INLINE_DATA feature. */
	{ PR_1_INLINE_DATA_FEATURE,
	  N_("@i %i has inline data, but @S is missing INLINE_DATA feature\n"),
	  PROMPT_CLEAR, PR_PREEN_OK },

	/* INLINE_DATA feature is set in a non-inline-data filesystem */
	{ PR_1_INLINE_DATA_SET,
	  N_("@i %i has INLINE_DATA_FL flag on @f without inline data support.\n"),
	  PROMPT_CLEAR, 0 },

	/*
	 * Inode block conflicts with critical metadata, skipping
	 * block checks
	 */
	{ PR_1_CRITICAL_METADATA_COLLISION,
	  N_("@i %i block %b conflicts with critical metadata, skipping block checks.\n"),
	  PROMPT_NONE, 0 },

	/* Directory inode block <block> should be at block <otherblock> */
	{ PR_1_COLLAPSE_DBLOCK,
	  N_("@d @i %i @b %b should be at @b %c.  "),
	  PROMPT_FIX, 0 },

	/* Extents/inlinedata flag set on a device or socket inode */
	{ PR_1_UNINIT_DBLOCK,
	  N_("@d @i %i has @x marked uninitialized at @b %c.  "),
	  PROMPT_FIX, PR_PREEN_OK },

	/* Inode logical block (physical block ) is misaligned. */
	{ PR_1_MISALIGNED_CLUSTER,
	  N_("@i %i logical @b %b (physical @b %c) violates cluster allocation rules.\nWill fix in pass 1B.\n"),
	  PROMPT_NONE, 0 },

<<<<<<< HEAD
	/* Inode has INLINE_DATA_FL flag but extended attribute not found */
	{ PR_1_INLINE_DATA_NO_ATTR,
	  N_("@i %i has INLINE_DATA_FL flag but @a not found.  "),
	  PROMPT_TRUNCATE, 0 },

	/* Extents/inlinedata flag set on a device or socket inode */
	{ PR_1_SPECIAL_EXTENTS_IDATA,
	  N_("Special (@v/socket/fifo) file (@i %i) has extents\n"
	     "or inline-data flag set.  "),
	  PROMPT_CLEAR, PR_PREEN_OK | PR_PREEN_NO | PR_NO_OK },

	/* Inode has extent header but inline data flag is set */
	{ PR_1_CLEAR_INLINE_DATA_FOR_EXTENT,
	  N_("@i %i has @x header but inline data flag is set.\n"),
	  PROMPT_FIX, 0 },

	/* Inode seems to have inline data but extent flag is set */
	{ PR_1_CLEAR_EXTENT_FOR_INLINE_DATA,
	  N_("@i %i seems to have inline data but @x flag is set.\n"),
	  PROMPT_FIX, 0 },

	/* Inode seems to have block map but inline data and extent flags set */
	{ PR_1_CLEAR_EXTENT_INLINE_DATA_FLAGS,
	  N_("@i %i seems to have @b map but inline data and @x flags set.\n"),
	  PROMPT_FIX, 0 },

	/* Inode has inline data and extent flags but i_block contains junk */
	{ PR_1_CLEAR_EXTENT_INLINE_DATA_INODE,
	  N_("@i %i has inline data and @x flags set but i_block contains junk.\n"),
	  PROMPT_CLEAR_INODE, 0 },

	/* Bad block list says the bad block list inode is bad */
	{ PR_1_BADBLOCKS_IN_BADBLOCKS,
	  N_("Bad block list says the bad block list @i is bad.  "),
	  PROMPT_CLEAR_INODE, 0 },

	/* Error allocating extent region allocation structure */
	{ PR_1_EXTENT_ALLOC_REGION_ABORT,
	  N_("@A @x region allocation structure.  "),
	  PROMPT_NONE, PR_FATAL},

	/* Inode has a duplicate extent mapping */
	{ PR_1_EXTENT_COLLISION,
	  N_("@i %i has a duplicate @x mapping\n\t(logical @b %c, @n physical @b %b, len %N)\n"),
	  PROMPT_CLEAR, 0 },

	/* Error allocating memory for encrypted directory list */
	{ PR_1_ALLOCATE_ENCRYPTED_DIRLIST,
	  N_("@A memory for encrypted @d list\n"),
	  PROMPT_NONE, PR_FATAL },

	/* Inode extent tree could be more shallow */
	{ PR_1_EXTENT_BAD_MAX_DEPTH,
	  N_("@i %i @x tree could be more shallow (%b; could be <= %c)\n"),
	  PROMPT_FIX, PR_NO_OK | PR_PREEN_NO | PR_PREEN_OK },

	/* Inode extent tree could be more shallow */
	{ PR_1_NO_BIGALLOC_BLOCKMAP_FILES,
	  N_("@i %i on bigalloc @f cannot be @b mapped.  "),
	  PROMPT_FIX, 0 },

=======
	/* Inode has corrupt extent header */
	{ PR_1_MISSING_EXTENT_HEADER,
	  N_("@i %i has corrupt @x header.  "),
	  PROMPT_CLEAR_INODE, 0 },

>>>>>>> 19961cd0
	/* Pass 1b errors */

	/* Pass 1B: Rescan for duplicate/bad blocks */
	{ PR_1B_PASS_HEADER,
	  N_("\nRunning additional passes to resolve @bs claimed by more than one @i...\n"
	  "Pass 1B: Rescanning for @m @bs\n"),
	  PROMPT_NONE, 0 },

	/* Duplicate/bad block(s) header */
	{ PR_1B_DUP_BLOCK_HEADER,
	  N_("@m @b(s) in @i %i:"),
	  PROMPT_NONE, 0 },

	/* Duplicate/bad block(s) in inode */
	{ PR_1B_DUP_BLOCK,
	  " %b",
	  PROMPT_NONE, PR_LATCH_DBLOCK | PR_PREEN_NOHDR },

	/* Duplicate/bad block(s) end */
	{ PR_1B_DUP_BLOCK_END,
	  "\n",
	  PROMPT_NONE, PR_PREEN_NOHDR },

	/* Error while scanning inodes */
	{ PR_1B_ISCAN_ERROR,
	  N_("Error while scanning inodes (%i): %m\n"),
	  PROMPT_NONE, PR_FATAL },

	/* Error allocating inode bitmap */
	{ PR_1B_ALLOCATE_IBITMAP_ERROR,
	  N_("@A @i @B (@i_dup_map): %m\n"),
	  PROMPT_NONE, PR_FATAL },

	/* Error while iterating over blocks */
	{ PR_1B_BLOCK_ITERATE,
	  N_("Error while iterating over @bs in @i %i (%s): %m\n"),
	  PROMPT_NONE, 0 },

	/* Error adjusting EA refcount */
	{ PR_1B_ADJ_EA_REFCOUNT,
	  N_("Error adjusting refcount for @a @b %b (@i %i): %m\n"),
	  PROMPT_NONE, 0 },

	/* Duplicate/bad block range in inode */
	{ PR_1B_DUP_RANGE,
	  " %b--%c",
	  PROMPT_NONE, PR_LATCH_DBLOCK | PR_PREEN_NOHDR },

	/* Pass 1C: Scan directories for inodes with multiply-claimed blocks. */
	{ PR_1C_PASS_HEADER,
	  N_("Pass 1C: Scanning directories for @is with @m @bs\n"),
	  PROMPT_NONE, 0 },


	/* Pass 1D: Reconciling multiply-claimed blocks */
	{ PR_1D_PASS_HEADER,
	  N_("Pass 1D: Reconciling @m @bs\n"),
	  PROMPT_NONE, 0 },

	/* File has duplicate blocks */
	{ PR_1D_DUP_FILE,
	  N_("File %Q (@i #%i, mod time %IM) \n"
	  "  has %r @m @b(s), shared with %N file(s):\n"),
	  PROMPT_NONE, 0 },

	/* List of files sharing duplicate blocks */
	{ PR_1D_DUP_FILE_LIST,
	  N_("\t%Q (@i #%i, mod time %IM)\n"),
	  PROMPT_NONE, 0 },

	/* File sharing blocks with filesystem metadata  */
	{ PR_1D_SHARE_METADATA,
	  N_("\t<@f metadata>\n"),
	  PROMPT_NONE, 0 },

	/* Report of how many duplicate/bad inodes */
	{ PR_1D_NUM_DUP_INODES,
	  N_("(There are %N @is containing @m @bs.)\n\n"),
	  PROMPT_NONE, 0 },

	/* Duplicated blocks already reassigned or cloned. */
	{ PR_1D_DUP_BLOCKS_DEALT,
	  N_("@m @bs already reassigned or cloned.\n\n"),
	  PROMPT_NONE, 0 },

	/* Clone duplicate/bad blocks? */
	{ PR_1D_CLONE_QUESTION,
	  "", PROMPT_CLONE, PR_NO_OK },

	/* Delete file? */
	{ PR_1D_DELETE_QUESTION,
	  "", PROMPT_DELETE, 0 },

	/* Couldn't clone file (error) */
	{ PR_1D_CLONE_ERROR,
	  N_("Couldn't clone file: %m\n"), PROMPT_NONE, 0 },

	/* Pass 1E Extent tree optimization	*/

	/* Pass 1E: Optimizing extent trees */
	{ PR_1E_PASS_HEADER,
	  N_("Pass 1E: Optimizing @x trees\n"),
	  PROMPT_NONE, PR_PREEN_NOMSG },

	/* Failed to optimize extent tree */
	{ PR_1E_OPTIMIZE_EXT_ERR,
	  N_("Failed to optimize @x tree %p (%i): %m\n"),
	  PROMPT_NONE, 0 },

	/* Optimizing extent trees */
	{ PR_1E_OPTIMIZE_EXT_HEADER,
	  N_("Optimizing @x trees: "),
	  PROMPT_NONE, PR_MSG_ONLY },

	/* Rebuilding extent tree %d */
	{ PR_1E_OPTIMIZE_EXT,
	  " %i",
	  PROMPT_NONE, PR_LATCH_OPTIMIZE_EXT | PR_PREEN_NOHDR},

	/* Rebuilding extent tree end */
	{ PR_1E_OPTIMIZE_EXT_END,
	  "\n",
	  PROMPT_NONE, PR_PREEN_NOHDR },

	/* Internal error: extent tree depth too large */
	{ PR_1E_MAX_EXTENT_TREE_DEPTH,
	  N_("Internal error: max extent tree depth too large (%b; expected=%c).\n"),
	  PROMPT_NONE, PR_FATAL },

	/* Inode extent tree could be shorter */
	{ PR_1E_CAN_COLLAPSE_EXTENT_TREE,
	  N_("@i %i @x tree (at level %b) could be shorter.  "),
	  PROMPT_FIX, PR_NO_OK | PR_PREEN_NO | PR_PREEN_OK },

	/* Inode extent tree could be narrower */
	{ PR_1E_CAN_NARROW_EXTENT_TREE,
	  N_("@i %i @x tree (at (level %b) could be narrower.  "),
	  PROMPT_FIX, PR_NO_OK | PR_PREEN_NO | PR_PREEN_OK },

	/* Pass 2 errors */

	/* Pass 2: Checking directory structure */
	{ PR_2_PASS_HEADER,
	  N_("Pass 2: Checking @d structure\n"),
	  PROMPT_NONE, 0 },

	/* Bad inode number for '.' */
	{ PR_2_BAD_INODE_DOT,
	  N_("@n @i number for '.' in @d @i %i.\n"),
	  PROMPT_FIX, 0 },

	/* Entry 'xxxx' in /a/b/c has bad inode number.*/
	{ PR_2_BAD_INO,
	  N_("@E has @n @i #: %Di.\n"),
	  PROMPT_CLEAR, 0 },

	/* Entry 'xxxx' in /a/b/c has deleted/unused inode nnnnn.*/
	{ PR_2_UNUSED_INODE,
	  N_("@E has @D/unused @i %Di.  "),
	  PROMPT_CLEAR, PR_PREEN_OK },

	/* Directry entry is link to '.' */
	{ PR_2_LINK_DOT,
	  N_("@E @L to '.'  "),
	  PROMPT_CLEAR, 0 },

	/* Directory entry points to inode now located in a bad block */
	{ PR_2_BB_INODE,
	  N_("@E points to @i (%Di) located in a bad @b.\n"),
	  PROMPT_CLEAR, 0 },

	/* Directory entry contains a link to a directory */
	{ PR_2_LINK_DIR,
	  N_("@E @L to @d %P (%Di).\n"),
	  PROMPT_CLEAR, 0 },

	/* Directory entry contains a link to the root directry */
	{ PR_2_LINK_ROOT,
	  N_("@E @L to the @r.\n"),
	  PROMPT_CLEAR, 0 },

	/* Directory entry has illegal characters in its name */
	{ PR_2_BAD_NAME,
	  N_("@E has illegal characters in its name.\n"),
	  PROMPT_FIX, 0 },

	/* Missing '.' in directory inode */
	{ PR_2_MISSING_DOT,
	  N_("Missing '.' in @d @i %i.\n"),
	  PROMPT_FIX, 0 },

	/* Missing '..' in directory inode */
	{ PR_2_MISSING_DOT_DOT,
	  N_("Missing '..' in @d @i %i.\n"),
	  PROMPT_FIX, 0 },

	/* First entry in directory inode doesn't contain '.' */
	{ PR_2_1ST_NOT_DOT,
	  N_("First @e '%Dn' (@i=%Di) in @d @i %i (%p) @s '.'\n"),
	  PROMPT_FIX, 0 },

	/* Second entry in directory inode doesn't contain '..' */
	{ PR_2_2ND_NOT_DOT_DOT,
	  N_("Second @e '%Dn' (@i=%Di) in @d @i %i @s '..'\n"),
	  PROMPT_FIX, 0 },

	/* i_faddr should be zero */
	{ PR_2_FADDR_ZERO,
	  N_("i_faddr @F %IF, @s zero.\n"),
	  PROMPT_CLEAR, 0 },

	/* i_file_acl should be zero */
	{ PR_2_FILE_ACL_ZERO,
	  N_("i_file_acl @F %If, @s zero.\n"),
	  PROMPT_CLEAR, 0 },

	/* i_dir_acl should be zero */
	{ PR_2_DIR_ACL_ZERO,
	  N_("i_dir_acl @F %Id, @s zero.\n"),
	  PROMPT_CLEAR, 0 },

	/* i_frag should be zero */
	{ PR_2_FRAG_ZERO,
	  N_("i_frag @F %N, @s zero.\n"),
	  PROMPT_CLEAR, 0 },

	/* i_fsize should be zero */
	{ PR_2_FSIZE_ZERO,
	  N_("i_fsize @F %N, @s zero.\n"),
	  PROMPT_CLEAR, 0 },

	/* inode has bad mode */
	{ PR_2_BAD_MODE,
	  N_("@i %i (%Q) has @n mode (%Im).\n"),
	  PROMPT_CLEAR, 0 },

	/* directory corrupted */
	{ PR_2_DIR_CORRUPTED,
	  N_("@d @i %i, %B, offset %N: @d corrupted\n"),
	  PROMPT_SALVAGE, 0 },

	/* filename too long */
	{ PR_2_FILENAME_LONG,
	  N_("@d @i %i, %B, offset %N: filename too long\n"),
	  PROMPT_TRUNCATE, 0 },

	/* Directory inode has a missing block (hole) */
	{ PR_2_DIRECTORY_HOLE,
	  N_("@d @i %i has an unallocated %B.  "),
	  PROMPT_ALLOCATE, 0 },

	/* '.' is not NULL terminated */
	{ PR_2_DOT_NULL_TERM,
	  N_("'.' @d @e in @d @i %i is not NULL terminated\n"),
	  PROMPT_FIX, 0 },

	/* '..' is not NULL terminated */
	{ PR_2_DOT_DOT_NULL_TERM,
	  N_("'..' @d @e in @d @i %i is not NULL terminated\n"),
	  PROMPT_FIX, 0 },

	/* Illegal character device inode */
	{ PR_2_BAD_CHAR_DEV,
	  N_("@i %i (%Q) is an @I character @v.\n"),
	  PROMPT_CLEAR, 0 },

	/* Illegal block device inode */
	{ PR_2_BAD_BLOCK_DEV,
	  N_("@i %i (%Q) is an @I @b @v.\n"),
	  PROMPT_CLEAR, 0 },

	/* Duplicate '.' entry */
	{ PR_2_DUP_DOT,
	  N_("@E is duplicate '.' @e.\n"),
	  PROMPT_FIX, 0 },

	/* Duplicate '..' entry */
	{ PR_2_DUP_DOT_DOT,
	  N_("@E is duplicate '..' @e.\n"),
	  PROMPT_FIX, 0 },

	/* Internal error: couldn't find dir_info */
	{ PR_2_NO_DIRINFO,
	  N_("Internal error: couldn't find dir_info for %i.\n"),
	  PROMPT_NONE, PR_FATAL },

	/* Final rec_len is wrong */
	{ PR_2_FINAL_RECLEN,
	  N_("@E has rec_len of %Dr, @s %N.\n"),
	  PROMPT_FIX, 0 },

	/* Error allocating icount structure */
	{ PR_2_ALLOCATE_ICOUNT,
	  N_("@A icount structure: %m\n"),
	  PROMPT_NONE, PR_FATAL },

	/* Error iterating over directory blocks */
	{ PR_2_DBLIST_ITERATE,
	  N_("Error iterating over @d @bs: %m\n"),
	  PROMPT_NONE, PR_FATAL },

	/* Error reading directory block */
	{ PR_2_READ_DIRBLOCK,
	  N_("Error reading @d @b %b (@i %i): %m\n"),
	  PROMPT_CONTINUE, 0 },

	/* Error writing directory block */
	{ PR_2_WRITE_DIRBLOCK,
	  N_("Error writing @d @b %b (@i %i): %m\n"),
	  PROMPT_CONTINUE, 0 },

	/* Error allocating new directory block */
	{ PR_2_ALLOC_DIRBOCK,
	  N_("@A new @d @b for @i %i (%s): %m\n"),
	  PROMPT_NONE, 0 },

	/* Error deallocating inode */
	{ PR_2_DEALLOC_INODE,
	  N_("Error deallocating @i %i: %m\n"),
	  PROMPT_NONE, PR_FATAL },

	/* Directory entry for '.' is big.  Split? */
	{ PR_2_SPLIT_DOT,
	  N_("@d @e for '.' in %p (%i) is big.\n"),
	  PROMPT_SPLIT, PR_NO_OK },

	/* Illegal FIFO inode */
	{ PR_2_BAD_FIFO,
	  N_("@i %i (%Q) is an @I FIFO.\n"),
	  PROMPT_CLEAR, 0 },

	/* Illegal socket inode */
	{ PR_2_BAD_SOCKET,
	  N_("@i %i (%Q) is an @I socket.\n"),
	  PROMPT_CLEAR, 0 },

	/* Directory filetype not set */
	{ PR_2_SET_FILETYPE,
	  N_("Setting filetype for @E to %N.\n"),
	  PROMPT_NONE, PR_PREEN_OK | PR_NO_OK | PR_NO_NOMSG },

	/* Directory filetype incorrect */
	{ PR_2_BAD_FILETYPE,
	  N_("@E has an incorrect filetype (was %Dt, @s %N).\n"),
	  PROMPT_FIX, 0 },

	/* Directory filetype set on filesystem */
	{ PR_2_CLEAR_FILETYPE,
	  N_("@E has filetype set.\n"),
	  PROMPT_CLEAR, PR_PREEN_OK },

	/* Directory filename is null */
	{ PR_2_NULL_NAME,
	  N_("@E has a @z name.\n"),
	  PROMPT_CLEAR, 0 },

	/* Invalid symlink */
	{ PR_2_INVALID_SYMLINK,
	  N_("Symlink %Q (@i #%i) is @n.\n"),
	  PROMPT_CLEAR, 0 },

	/* i_file_acl (extended attribute block) is bad */
	{ PR_2_FILE_ACL_BAD,
	  N_("@a @b @F @n (%If).\n"),
	  PROMPT_CLEAR, 0 },

	/* Filesystem contains large files, but has no such flag in sb */
	{ PR_2_FEATURE_LARGE_FILES,
	  N_("@f contains large files, but lacks LARGE_FILE flag in @S.\n"),
	  PROMPT_FIX, 0 },

	/* Node in HTREE directory not referenced */
	{ PR_2_HTREE_NOTREF,
	  N_("@p @h %d: %B not referenced\n"),
	  PROMPT_NONE, 0 },

	/* Node in HTREE directory referenced twice */
	{ PR_2_HTREE_DUPREF,
	  N_("@p @h %d: %B referenced twice\n"),
	  PROMPT_NONE, 0 },

	/* Node in HTREE directory has bad min hash */
	{ PR_2_HTREE_MIN_HASH,
	  N_("@p @h %d: %B has bad min hash\n"),
	  PROMPT_NONE, 0 },

	/* Node in HTREE directory has bad max hash */
	{ PR_2_HTREE_MAX_HASH,
	  N_("@p @h %d: %B has bad max hash\n"),
	  PROMPT_NONE, 0 },

	/* Clear invalid HTREE directory */
	{ PR_2_HTREE_CLEAR,
	  N_("@n @h %d (%q).  "), PROMPT_CLEAR_HTREE, 0 },

	/* Bad block in htree interior node */
	{ PR_2_HTREE_BADBLK,
	  N_("@p @h %d (%q): bad @b number %b.\n"),
	  PROMPT_CLEAR_HTREE, 0 },

	/* Error adjusting EA refcount */
	{ PR_2_ADJ_EA_REFCOUNT,
	  N_("Error adjusting refcount for @a @b %b (@i %i): %m\n"),
	  PROMPT_NONE, PR_FATAL },

	/* Invalid HTREE root node */
	{ PR_2_HTREE_BAD_ROOT,
	  N_("@p @h %d: root node is @n\n"),
	  PROMPT_CLEAR_HTREE, PR_PREEN_OK },

	/* Invalid HTREE limit */
	{ PR_2_HTREE_BAD_LIMIT,
	  N_("@p @h %d: %B has @n limit (%N)\n"),
	  PROMPT_CLEAR_HTREE, PR_PREEN_OK },

	/* Invalid HTREE count */
	{ PR_2_HTREE_BAD_COUNT,
	  N_("@p @h %d: %B has @n count (%N)\n"),
	  PROMPT_CLEAR_HTREE, PR_PREEN_OK },

	/* HTREE interior node has out-of-order hashes in table */
	{ PR_2_HTREE_HASH_ORDER,
	  N_("@p @h %d: %B has an unordered hash table\n"),
	  PROMPT_CLEAR_HTREE, PR_PREEN_OK },

	/* Node in HTREE directory has invalid depth */
	{ PR_2_HTREE_BAD_DEPTH,
	  N_("@p @h %d: %B has @n depth (%N)\n"),
	  PROMPT_NONE, 0 },

	/* Duplicate directory entry found */
	{ PR_2_DUPLICATE_DIRENT,
	  N_("Duplicate @E found.  "),
	  PROMPT_CLEAR, 0 },

	/* Non-unique filename found */
	{ PR_2_NON_UNIQUE_FILE, /* xgettext: no-c-format */
	  N_("@E has a non-unique filename.\nRename to %s"),
	  PROMPT_NULL, 0 },

	/* Duplicate directory entry found */
	{ PR_2_REPORT_DUP_DIRENT,
	  N_("Duplicate @e '%Dn' found.\n\tMarking %p (%i) to be rebuilt.\n\n"),
	  PROMPT_NONE, 0 },

	/* i_blocks_hi should be zero */
	{ PR_2_BLOCKS_HI_ZERO,
	  N_("i_blocks_hi @F %N, @s zero.\n"),
	  PROMPT_CLEAR, 0 },

	/* Unexpected HTREE block */
	{ PR_2_UNEXPECTED_HTREE_BLOCK,
	  N_("Unexpected @b in @h %d (%q).\n"), PROMPT_CLEAR_HTREE, 0 },

	/* Inode found in group where _INODE_UNINIT is set */
	{ PR_2_INOREF_BG_INO_UNINIT,
	  N_("@E references @i %Di in @g %g where _INODE_UNINIT is set.\n"),
	  PROMPT_FIX, PR_PREEN_OK },

	/* Inode found in group unused inodes area */
	{ PR_2_INOREF_IN_UNUSED,
	  N_("@E references @i %Di found in @g %g's unused inodes area.\n"),
	  PROMPT_FIX, PR_PREEN_OK },

	/* i_blocks_hi should be zero */
	{ PR_2_I_FILE_ACL_HI_ZERO,
	  N_("i_file_acl_hi @F %N, @s zero.\n"),
	  PROMPT_CLEAR, PR_PREEN_OK },

	/* htree root node fails checksum */
	{ PR_2_HTREE_ROOT_CSUM_INVALID,
	  N_("@p @h %d: root node fails checksum.\n"),
	  PROMPT_CLEAR_HTREE, PR_PREEN_OK },

	/* htree internal node fails checksum */
	{ PR_2_HTREE_NODE_CSUM_INVALID,
	  N_("@p @h %d: internal node fails checksum.\n"),
	  PROMPT_CLEAR_HTREE, PR_PREEN_OK },

	/* leaf node has no checksum */
	{ PR_2_LEAF_NODE_MISSING_CSUM,
	  N_("@d @i %i, %B, offset %N: @d has no checksum.\n"),
	  PROMPT_FIX, PR_PREEN_OK },

	/* leaf node passes checks but fails checksum */
	{ PR_2_LEAF_NODE_ONLY_CSUM_INVALID,
	  N_("@d @i %i, %B: @d passes checks but fails checksum.\n"),
	  PROMPT_FIX, PR_PREEN_OK },

	/* inline directory inode size must be a multiple of 4 */
	{ PR_2_BAD_INLINE_DIR_SIZE,
	  N_("Inline @d @i %i size (%N) must be a multiple of 4.\n"),
	  PROMPT_FIX, 0 },

	/* fixing size of inline directory inode failed */
	{ PR_2_FIX_INLINE_DIR_FAILED,
	  N_("Fixing size of inline @d @i %i failed.\n"),
	  PROMPT_TRUNCATE, 0 },

	/* Encrypted directory entry is too short */
	{ PR_2_BAD_ENCRYPTED_NAME,
	  N_("Encrypted @E is too short.\n"),
	  PROMPT_CLEAR, 0 },

	/* Pass 3 errors */

	/* Pass 3: Checking directory connectivity */
	{ PR_3_PASS_HEADER,
	  N_("Pass 3: Checking @d connectivity\n"),
	  PROMPT_NONE, 0 },

	/* Root inode not allocated */
	{ PR_3_NO_ROOT_INODE,
	  N_("@r not allocated.  "),
	  PROMPT_ALLOCATE, 0 },

	/* No room in lost+found */
	{ PR_3_EXPAND_LF_DIR,
	  N_("No room in @l @d.  "),
	  PROMPT_EXPAND, 0 },

	/* Unconnected directory inode */
	{ PR_3_UNCONNECTED_DIR,
	  N_("Unconnected @d @i %i (%p)\n"),
	  PROMPT_CONNECT, 0 },

	/* /lost+found not found */
	{ PR_3_NO_LF_DIR,
	  N_("/@l not found.  "),
	  PROMPT_CREATE, PR_PREEN_OK },

	/* .. entry is incorrect */
	{ PR_3_BAD_DOT_DOT,
	  N_("'..' in %Q (%i) is %P (%j), @s %q (%d).\n"),
	  PROMPT_FIX, 0 },

	/* Bad or non-existent /lost+found.  Cannot reconnect */
	{ PR_3_NO_LPF,
	  N_("Bad or non-existent /@l.  Cannot reconnect.\n"),
	  PROMPT_NONE, 0 },

	/* Could not expand /lost+found */
	{ PR_3_CANT_EXPAND_LPF,
	  N_("Could not expand /@l: %m\n"),
	  PROMPT_NONE, 0 },

	/* Could not reconnect inode */
	{ PR_3_CANT_RECONNECT,
	  N_("Could not reconnect %i: %m\n"),
	  PROMPT_NONE, 0 },

	/* Error while trying to find /lost+found */
	{ PR_3_ERR_FIND_LPF,
	  N_("Error while trying to find /@l: %m\n"),
	  PROMPT_NONE, 0 },

	/* Error in ext2fs_new_block while creating /lost+found */
	{ PR_3_ERR_LPF_NEW_BLOCK,
	  N_("ext2fs_new_@b: %m while trying to create /@l @d\n"),
	  PROMPT_NONE, 0 },

	/* Error in ext2fs_new_inode while creating /lost+found */
	{ PR_3_ERR_LPF_NEW_INODE,
	  N_("ext2fs_new_@i: %m while trying to create /@l @d\n"),
	  PROMPT_NONE, 0 },

	/* Error in ext2fs_new_dir_block while creating /lost+found */
	{ PR_3_ERR_LPF_NEW_DIR_BLOCK,
	  N_("ext2fs_new_dir_@b: %m while creating new @d @b\n"),
	  PROMPT_NONE, 0 },

	/* Error while writing directory block for /lost+found */
	{ PR_3_ERR_LPF_WRITE_BLOCK,
	  N_("ext2fs_write_dir_@b: %m while writing the @d @b for /@l\n"),
	  PROMPT_NONE, 0 },

	/* Error while adjusting inode count */
	{ PR_3_ADJUST_INODE,
	  N_("Error while adjusting @i count on @i %i\n"),
	  PROMPT_NONE, 0 },

	/* Couldn't fix parent directory -- error */
	{ PR_3_FIX_PARENT_ERR,
	  N_("Couldn't fix parent of @i %i: %m\n\n"),
	  PROMPT_NONE, 0 },

	/* Couldn't fix parent directory -- couldn't find it */
	{ PR_3_FIX_PARENT_NOFIND,
	  N_("Couldn't fix parent of @i %i: Couldn't find parent @d @e\n\n"),
	  PROMPT_NONE, 0 },

	/* Error allocating inode bitmap */
	{ PR_3_ALLOCATE_IBITMAP_ERROR,
	  N_("@A @i @B (%N): %m\n"),
	  PROMPT_NONE, PR_FATAL },

	/* Error creating root directory */
	{ PR_3_CREATE_ROOT_ERROR,
	  N_("Error creating root @d (%s): %m\n"),
	  PROMPT_NONE, PR_FATAL },

	/* Error creating lost and found directory */
	{ PR_3_CREATE_LPF_ERROR,
	  N_("Error creating /@l @d (%s): %m\n"),
	  PROMPT_NONE, 0 },

	/* Root inode is not directory; aborting */
	{ PR_3_ROOT_NOT_DIR_ABORT,
	  N_("@r is not a @d; aborting.\n"),
	  PROMPT_NONE, PR_FATAL },

	/* Cannot proceed without a root inode. */
	{ PR_3_NO_ROOT_INODE_ABORT,
	  N_("Cannot proceed without a @r.\n"),
	  PROMPT_NONE, PR_FATAL },

	/* Internal error: couldn't find dir_info */
	{ PR_3_NO_DIRINFO,
	  N_("Internal error: couldn't find dir_info for %i.\n"),
	  PROMPT_NONE, PR_FATAL },

	/* Lost+found not a directory */
	{ PR_3_LPF_NOTDIR,
	  N_("/@l is not a @d (ino=%i)\n"),
	  PROMPT_UNLINK, 0 },

	/* Lost+found has inline data */
	{ PR_3_LPF_INLINE_DATA,
	  N_("/@l has inline data\n"),
	  PROMPT_CLEAR, 0 },

	/* Cannot allocate /lost+found. */
	{ PR_3_LPF_NO_SPACE,
	  N_("Cannot allocate space for /@l.\nPlace lost files in root directory instead"),
	  PROMPT_NULL, 0 },

	/* Delete some files and re-run e2fsck. */
	{ PR_3_NO_SPACE_TO_RECOVER,
	  N_("Insufficient space to recover lost files!\nMove data off the @f and re-run e2fsck.\n\n"),
	  PROMPT_NONE, 0 },

	/* Lost+found is encrypted */
	{ PR_3_LPF_ENCRYPTED,
	  N_("/@l is encrypted\n"),
	  PROMPT_CLEAR, 0 },

	/* Pass 3A Directory Optimization	*/

	/* Pass 3A: Optimizing directories */
	{ PR_3A_PASS_HEADER,
	  N_("Pass 3A: Optimizing directories\n"),
	  PROMPT_NONE, PR_PREEN_NOMSG },

	/* Error iterating over directories */
	{ PR_3A_OPTIMIZE_ITER,
	  N_("Failed to create dirs_to_hash iterator: %m\n"),
	  PROMPT_NONE, 0 },

	/* Error rehash directory */
	{ PR_3A_OPTIMIZE_DIR_ERR,
	  N_("Failed to optimize directory %q (%d): %m\n"),
	  PROMPT_NONE, 0 },

	/* Rehashing dir header */
	{ PR_3A_OPTIMIZE_DIR_HEADER,
	  N_("Optimizing directories: "),
	  PROMPT_NONE, PR_MSG_ONLY },

	/* Rehashing directory %d */
	{ PR_3A_OPTIMIZE_DIR,
	  " %d",
	  PROMPT_NONE, PR_LATCH_OPTIMIZE_DIR | PR_PREEN_NOHDR},

	/* Rehashing dir end */
	{ PR_3A_OPTIMIZE_DIR_END,
	  "\n",
	  PROMPT_NONE, PR_PREEN_NOHDR },

	/* Pass 4 errors */

	/* Pass 4: Checking reference counts */
	{ PR_4_PASS_HEADER,
	  N_("Pass 4: Checking reference counts\n"),
	  PROMPT_NONE, 0 },

	/* Unattached zero-length inode */
	{ PR_4_ZERO_LEN_INODE,
	  N_("@u @z @i %i.  "),
	  PROMPT_CLEAR, PR_PREEN_OK|PR_NO_OK },

	/* Unattached inode */
	{ PR_4_UNATTACHED_INODE,
	  N_("@u @i %i\n"),
	  PROMPT_CONNECT, 0 },

	/* Inode ref count wrong */
	{ PR_4_BAD_REF_COUNT,
	  N_("@i %i ref count is %Il, @s %N.  "),
	  PROMPT_FIX, PR_PREEN_OK },

	{ PR_4_INCONSISTENT_COUNT,
	  N_("WARNING: PROGRAMMING BUG IN E2FSCK!\n"
	  "\tOR SOME BONEHEAD (YOU) IS CHECKING A MOUNTED (LIVE) FILESYSTEM.\n"
	  "@i_link_info[%i] is %N, @i.i_links_count is %Il.  "
	  "They @s the same!\n"),
	  PROMPT_NONE, 0 },

	/* Pass 5 errors */

	/* Pass 5: Checking group summary information */
	{ PR_5_PASS_HEADER,
	  N_("Pass 5: Checking @g summary information\n"),
	  PROMPT_NONE, 0 },

	/* Padding at end of inode bitmap is not set. */
	{ PR_5_INODE_BMAP_PADDING,
	  N_("Padding at end of @i @B is not set. "),
	  PROMPT_FIX, PR_PREEN_OK },

	/* Padding at end of block bitmap is not set. */
	{ PR_5_BLOCK_BMAP_PADDING,
	  N_("Padding at end of @b @B is not set. "),
	  PROMPT_FIX, PR_PREEN_OK },

	/* Block bitmap differences header */
	{ PR_5_BLOCK_BITMAP_HEADER,
	  N_("@b @B differences: "),
	  PROMPT_NONE, PR_PREEN_OK | PR_PREEN_NOMSG},

	/* Block not used, but marked in bitmap */
	{ PR_5_BLOCK_UNUSED,
	  " -%b",
	  PROMPT_NONE, PR_LATCH_BBITMAP | PR_PREEN_OK | PR_PREEN_NOMSG },

	/* Block used, but not marked used in bitmap */
	{ PR_5_BLOCK_USED,
	  " +%b",
	  PROMPT_NONE, PR_LATCH_BBITMAP | PR_PREEN_OK | PR_PREEN_NOMSG },

	/* Block bitmap differences end */
	{ PR_5_BLOCK_BITMAP_END,
	  "\n",
	  PROMPT_FIX, PR_PREEN_OK | PR_PREEN_NOMSG },

	/* Inode bitmap differences header */
	{ PR_5_INODE_BITMAP_HEADER,
	  N_("@i @B differences: "),
	  PROMPT_NONE, PR_PREEN_OK | PR_PREEN_NOMSG },

	/* Inode not used, but marked in bitmap */
	{ PR_5_INODE_UNUSED,
	  " -%i",
	  PROMPT_NONE, PR_LATCH_IBITMAP | PR_PREEN_OK | PR_PREEN_NOMSG },

	/* Inode used, but not marked used in bitmap */
	{ PR_5_INODE_USED,
	  " +%i",
	  PROMPT_NONE, PR_LATCH_IBITMAP | PR_PREEN_OK | PR_PREEN_NOMSG },

	/* Inode bitmap differences end */
	{ PR_5_INODE_BITMAP_END,
	  "\n",
	  PROMPT_FIX, PR_PREEN_OK | PR_PREEN_NOMSG },

	/* Free inodes count for group wrong */
	{ PR_5_FREE_INODE_COUNT_GROUP,
	  N_("Free @is count wrong for @g #%g (%i, counted=%j).\n"),
	  PROMPT_FIX, PR_PREEN_OK | PR_PREEN_NOMSG },

	/* Directories count for group wrong */
	{ PR_5_FREE_DIR_COUNT_GROUP,
	  N_("Directories count wrong for @g #%g (%i, counted=%j).\n"),
	  PROMPT_FIX, PR_PREEN_OK | PR_PREEN_NOMSG },

	/* Free inodes count wrong */
	{ PR_5_FREE_INODE_COUNT,
	  N_("Free @is count wrong (%i, counted=%j).\n"),
	  PROMPT_FIX, PR_PREEN_OK | PR_NO_OK | PR_PREEN_NOMSG },

	/* Free blocks count for group wrong */
	{ PR_5_FREE_BLOCK_COUNT_GROUP,
	  N_("Free @bs count wrong for @g #%g (%b, counted=%c).\n"),
	  PROMPT_FIX, PR_PREEN_OK | PR_PREEN_NOMSG },

	/* Free blocks count wrong */
	{ PR_5_FREE_BLOCK_COUNT,
	  N_("Free @bs count wrong (%b, counted=%c).\n"),
	  PROMPT_FIX, PR_PREEN_OK | PR_NO_OK | PR_PREEN_NOMSG },

	/* Programming error: bitmap endpoints don't match */
	{ PR_5_BMAP_ENDPOINTS,
	  N_("PROGRAMMING ERROR: @f (#%N) @B endpoints (%b, %c) don't "
	  "match calculated @B endpoints (%i, %j)\n"),
	  PROMPT_NONE, PR_FATAL },

	/* Internal error: fudging end of bitmap */
	{ PR_5_FUDGE_BITMAP_ERROR,
	  N_("Internal error: fudging end of bitmap (%N)\n"),
	  PROMPT_NONE, PR_FATAL },

	/* Error copying in replacement inode bitmap */
	{ PR_5_COPY_IBITMAP_ERROR,
	  N_("Error copying in replacement @i @B: %m\n"),
	  PROMPT_NONE, PR_FATAL },

	/* Error copying in replacement block bitmap */
	{ PR_5_COPY_BBITMAP_ERROR,
	  N_("Error copying in replacement @b @B: %m\n"),
	  PROMPT_NONE, PR_FATAL },

	/* Block range not used, but marked in bitmap */
	{ PR_5_BLOCK_RANGE_UNUSED,
	  " -(%b--%c)",
	  PROMPT_NONE, PR_LATCH_BBITMAP | PR_PREEN_OK | PR_PREEN_NOMSG },

	/* Block range used, but not marked used in bitmap */
	{ PR_5_BLOCK_RANGE_USED,
	  " +(%b--%c)",
	  PROMPT_NONE, PR_LATCH_BBITMAP | PR_PREEN_OK | PR_PREEN_NOMSG },

	/* Inode range not used, but marked in bitmap */
	{ PR_5_INODE_RANGE_UNUSED,
	  " -(%i--%j)",
	  PROMPT_NONE, PR_LATCH_IBITMAP | PR_PREEN_OK | PR_PREEN_NOMSG },

	/* Inode range used, but not marked used in bitmap */
	{ PR_5_INODE_RANGE_USED,
	  " +(%i--%j)",
	  PROMPT_NONE, PR_LATCH_IBITMAP | PR_PREEN_OK | PR_PREEN_NOMSG },

	/* Group N block(s) in use but group is marked BLOCK_UNINIT */
	{ PR_5_BLOCK_UNINIT,
	  N_("@g %g @b(s) in use but @g is marked BLOCK_UNINIT\n"),
	  PROMPT_FIX, PR_PREEN_OK },

	/* Group N inode(s) in use but group is marked INODE_UNINIT */
	{ PR_5_INODE_UNINIT,
	  N_("@g %g @i(s) in use but @g is marked INODE_UNINIT\n"),
	  PROMPT_FIX, PR_PREEN_OK },

	/* Group N inode bitmap does not match checksum */
	{ PR_5_INODE_BITMAP_CSUM_INVALID,
	  N_("@g %g @i @B does not match checksum.\n"),
	  PROMPT_FIX, PR_LATCH_IBITMAP | PR_PREEN_OK },

	/* Group N block bitmap does not match checksum */
	{ PR_5_BLOCK_BITMAP_CSUM_INVALID,
	  N_("@g %g @b @B does not match checksum.\n"),
	  PROMPT_FIX, PR_LATCH_BBITMAP | PR_PREEN_OK },

	/* Post-Pass 5 errors */

	/* Recreate journal if E2F_FLAG_JOURNAL_INODE flag is set */
	{ PR_6_RECREATE_JOURNAL,
	  N_("Recreate @j"),
	  PROMPT_NULL, PR_PREEN_OK | PR_NO_OK },

	/* Update quota information if it is inconsistent */
	{ PR_6_UPDATE_QUOTAS,
	  N_("Update quota info for quota type %N"),
	  PROMPT_NULL, PR_PREEN_OK },

	/* Error setting block group checksum info */
	{ PR_6_SET_BG_CHECKSUM,
	  N_("Error setting @b @g checksum info: %m\n"),
	  PROMPT_NULL, PR_FATAL },

	/* Error writing file system info */
	{ PR_6_FLUSH_FILESYSTEM,
	  N_("Error writing file system info: %m\n"),
	  PROMPT_NULL, PR_FATAL },

	/* Error flushing writes to storage device */
	{ PR_6_IO_FLUSH,
	  N_("Error flushing writes to storage device: %m\n"),
	  PROMPT_NULL, PR_FATAL },

	{ 0 }
};

/*
 * This is the latch flags register.  It allows several problems to be
 * "latched" together.  This means that the user has to answer but one
 * question for the set of problems, and all of the associated
 * problems will be either fixed or not fixed.
 */
static struct latch_descr pr_latch_info[] = {
	{ PR_LATCH_BLOCK, PR_1_INODE_BLOCK_LATCH, 0 },
	{ PR_LATCH_BBLOCK, PR_1_INODE_BBLOCK_LATCH, 0 },
	{ PR_LATCH_IBITMAP, PR_5_INODE_BITMAP_HEADER, PR_5_INODE_BITMAP_END },
	{ PR_LATCH_BBITMAP, PR_5_BLOCK_BITMAP_HEADER, PR_5_BLOCK_BITMAP_END },
	{ PR_LATCH_RELOC, PR_0_RELOCATE_HINT, 0 },
	{ PR_LATCH_DBLOCK, PR_1B_DUP_BLOCK_HEADER, PR_1B_DUP_BLOCK_END },
	{ PR_LATCH_LOW_DTIME, PR_1_ORPHAN_LIST_REFUGEES, 0 },
	{ PR_LATCH_TOOBIG, PR_1_INODE_TOOBIG, 0 },
	{ PR_LATCH_OPTIMIZE_DIR, PR_3A_OPTIMIZE_DIR_HEADER, PR_3A_OPTIMIZE_DIR_END },
	{ PR_LATCH_BG_CHECKSUM, PR_0_GDT_CSUM_LATCH, 0 },
	{ PR_LATCH_OPTIMIZE_EXT, PR_1E_OPTIMIZE_EXT_HEADER, PR_1E_OPTIMIZE_EXT_END },
	{ -1, 0, 0 },
};
#pragma GCC diagnostic pop

static struct e2fsck_problem *find_problem(problem_t code)
{
	int	i;

	for (i=0; problem_table[i].e2p_code; i++) {
		if (problem_table[i].e2p_code == code)
			return &problem_table[i];
	}
	return 0;
}

static struct latch_descr *find_latch(int code)
{
	int	i;

	for (i=0; pr_latch_info[i].latch_code >= 0; i++) {
		if (pr_latch_info[i].latch_code == code)
			return &pr_latch_info[i];
	}
	return 0;
}

int end_problem_latch(e2fsck_t ctx, int mask)
{
	struct latch_descr *ldesc;
	struct problem_context pctx;
	int answer = -1;

	ldesc = find_latch(mask);
	if (ldesc->end_message && (ldesc->flags & PRL_LATCHED)) {
		clear_problem_context(&pctx);
		answer = fix_problem(ctx, ldesc->end_message, &pctx);
	}
	ldesc->flags &= ~(PRL_VARIABLE);
	return answer;
}

int set_latch_flags(int mask, int setflags, int clearflags)
{
	struct latch_descr *ldesc;

	ldesc = find_latch(mask);
	if (!ldesc)
		return -1;
	ldesc->flags |= setflags;
	ldesc->flags &= ~clearflags;
	return 0;
}

int get_latch_flags(int mask, int *value)
{
	struct latch_descr *ldesc;

	ldesc = find_latch(mask);
	if (!ldesc)
		return -1;
	*value = ldesc->flags;
	return 0;
}

void clear_problem_context(struct problem_context *ctx)
{
	memset(ctx, 0, sizeof(struct problem_context));
	ctx->blkcount = -1;
	ctx->group = -1;
}

static void reconfigure_bool(e2fsck_t ctx, struct e2fsck_problem *ptr,
			     const char *key, int mask, const char *name)
{
	int	val;

	val = (ptr->flags & mask);
	profile_get_boolean(ctx->profile, "problems", key, name, val, &val);
	if (val)
		ptr->flags |= mask;
	else
		ptr->flags &= ~mask;
}


int fix_problem(e2fsck_t ctx, problem_t code, struct problem_context *pctx)
{
	ext2_filsys fs = ctx->fs;
	struct e2fsck_problem *ptr;
	struct latch_descr *ldesc = 0;
	const char *message;
	int		def_yn, answer, ans;
	int		print_answer = 0;
	int		suppress = 0;

	ptr = find_problem(code);
	if (!ptr) {
		printf(_("Unhandled error code (0x%x)!\n"), code);
		return 0;
	}
	if (!(ptr->flags & PR_CONFIG)) {
		char	key[9], *new_desc = NULL;

		sprintf(key, "0x%06x", code);

		profile_get_string(ctx->profile, "problems", key,
				   "description", 0, &new_desc);
		if (new_desc)
			ptr->e2p_description = new_desc;

		reconfigure_bool(ctx, ptr, key, PR_PREEN_OK, "preen_ok");
		reconfigure_bool(ctx, ptr, key, PR_NO_OK, "no_ok");
		reconfigure_bool(ctx, ptr, key, PR_NO_DEFAULT, "no_default");
		reconfigure_bool(ctx, ptr, key, PR_MSG_ONLY, "print_message_only");
		reconfigure_bool(ctx, ptr, key, PR_PREEN_NOMSG, "preen_nomessage");
		reconfigure_bool(ctx, ptr, key, PR_NOCOLLATE, "no_collate");
		reconfigure_bool(ctx, ptr, key, PR_NO_NOMSG, "no_nomsg");
		reconfigure_bool(ctx, ptr, key, PR_PREEN_NOHDR, "preen_noheader");
		reconfigure_bool(ctx, ptr, key, PR_FORCE_NO, "force_no");
		profile_get_integer(ctx->profile, "options",
				    "max_count_problems", 0, 0,
				    &ptr->max_count);
		profile_get_integer(ctx->profile, "problems", key, "max_count",
				    ptr->max_count, &ptr->max_count);

		ptr->flags |= PR_CONFIG;
	}
	def_yn = 1;
	ptr->count++;
	if ((ptr->flags & PR_NO_DEFAULT) ||
	    ((ptr->flags & PR_PREEN_NO) && (ctx->options & E2F_OPT_PREEN)) ||
	    (ctx->options & E2F_OPT_NO))
		def_yn= 0;

	/*
	 * Do special latch processing.  This is where we ask the
	 * latch question, if it exists
	 */
	if (ptr->flags & PR_LATCH_MASK) {
		ldesc = find_latch(ptr->flags & PR_LATCH_MASK);
		if (ldesc->question && !(ldesc->flags & PRL_LATCHED)) {
			ans = fix_problem(ctx, ldesc->question, pctx);
			if (ans == 1)
				ldesc->flags |= PRL_YES;
			if (ans == 0)
				ldesc->flags |= PRL_NO;
			ldesc->flags |= PRL_LATCHED;
		}
		if (ldesc->flags & PRL_SUPPRESS)
			suppress++;
	}
	if ((ptr->flags & PR_PREEN_NOMSG) &&
	    (ctx->options & E2F_OPT_PREEN))
		suppress++;
	if ((ptr->flags & PR_NO_NOMSG) &&
	    ((ctx->options & E2F_OPT_NO) || (ptr->flags & PR_FORCE_NO)))
		suppress++;
	if (ptr->max_count && (ptr->count > ptr->max_count)) {
		if (ctx->options & (E2F_OPT_NO | E2F_OPT_YES))
			suppress++;
		if ((ctx->options & E2F_OPT_PREEN) &&
		    (ptr->flags & PR_PREEN_OK))
			suppress++;
		if ((ptr->flags & PR_LATCH_MASK) &&
		    (ldesc->flags & (PRL_YES | PRL_NO)))
			suppress++;
		if (ptr->count == ptr->max_count + 1) {
			printf("...problem 0x%06x suppressed\n",
			       ptr->e2p_code);
			fflush(stdout);
		}
	}
	message = ptr->e2p_description;
	if (*message)
		message = _(message);
	if (!suppress) {
		if ((ctx->options & E2F_OPT_PREEN) &&
		    !(ptr->flags & PR_PREEN_NOHDR)) {
			printf("%s: ", ctx->device_name ?
			       ctx->device_name : ctx->filesystem_name);
		}
		if (*message)
			print_e2fsck_message(stdout, ctx, message, pctx, 1, 0);
	}
	if (ctx->logf && message)
		print_e2fsck_message(ctx->logf, ctx, message, pctx, 1, 0);
	if (!(ptr->flags & PR_PREEN_OK) && (ptr->prompt != PROMPT_NONE))
		preenhalt(ctx);

	if (ptr->flags & PR_FATAL)
		fatal_error(ctx, 0);

	if (ptr->prompt == PROMPT_NONE) {
		if (ptr->flags & PR_NOCOLLATE)
			answer = -1;
		else
			answer = def_yn;
	} else {
		if (ptr->flags & PR_FORCE_NO) {
			answer = 0;
			print_answer = 1;
		} else if (ctx->options & E2F_OPT_PREEN) {
			answer = def_yn;
			if (!(ptr->flags & PR_PREEN_NOMSG))
				print_answer = 1;
		} else if ((ptr->flags & PR_LATCH_MASK) &&
			   (ldesc->flags & (PRL_YES | PRL_NO))) {
			print_answer = 1;
			if (ldesc->flags & PRL_YES)
				answer = 1;
			else
				answer = 0;
		} else
			answer = ask(ctx, (ptr->prompt == PROMPT_NULL) ? "" :
				     _(prompt[(int) ptr->prompt]), def_yn);
		if (!answer && !(ptr->flags & PR_NO_OK))
			ext2fs_unmark_valid(fs);

		if (print_answer) {
			if (!suppress)
				printf("%s.\n", answer ?
				       _(preen_msg[(int) ptr->prompt]) :
				       _("IGNORED"));
			if (ctx->logf)
				fprintf(ctx->logf, "%s.\n", answer ?
					_(preen_msg[(int) ptr->prompt]) :
					_("IGNORED"));
		}
	}

	if ((ptr->prompt == PROMPT_ABORT) && answer)
		fatal_error(ctx, 0);

	if (ptr->flags & PR_AFTER_CODE)
		answer = fix_problem(ctx, ptr->second_code, pctx);

	if (answer && (ptr->prompt != PROMPT_NONE))
		ctx->flags |= E2F_FLAG_PROBLEMS_FIXED;

	return answer;
}

#ifdef UNITTEST

#include <stdlib.h>
#include <stdio.h>

errcode_t
profile_get_boolean(profile_t profile, const char *name, const char *subname,
		    const char *subsubname, int def_val, int *ret_boolean)
{
	return 0;
}

errcode_t
profile_get_integer(profile_t profile, const char *name, const char *subname,
		    const char *subsubname, int def_val, int *ret_int)
{
	return 0;
}

void print_e2fsck_message(FILE *f, e2fsck_t ctx, const char *msg,
			  struct problem_context *pctx, int first,
			  int recurse)
{
	return;
}

void fatal_error(e2fsck_t ctx, const char *msg)
{
	return;
}

void preenhalt(e2fsck_t ctx)
{
	return;
}

errcode_t
profile_get_string(profile_t profile, const char *name, const char *subname,
		   const char *subsubname, const char *def_val,
		   char **ret_string)
{
	return 0;
}

int ask (e2fsck_t ctx, const char * string, int def)
{
	return 0;
}

int verify_problem_table(e2fsck_t ctx)
{
	struct e2fsck_problem *curr, *prev = NULL;
	int rc = 0;

	for (prev = NULL, curr = problem_table; curr->e2p_code; prev = curr++) {
		if (prev == NULL)
			continue;

		if (curr->e2p_code > prev->e2p_code)
			continue;

		if (curr->e2p_code == prev->e2p_code)
			fprintf(stderr, "*** Duplicate in problem table:\n");
		else
			fprintf(stderr, "*** Unordered problem table:\n");

		fprintf(stderr, "curr code = 0x%08x: %s\n",
			curr->e2p_code, curr->e2p_description);
		fprintf(stderr, "*** prev code = 0x%08x: %s\n",
			prev->e2p_code, prev->e2p_description);

		fprintf(stderr, "*** This is a %sprogramming error in e2fsck\n",
			(curr->e2p_code == prev->e2p_code) ? "fatal " : "");

		rc = 1;
	}

	return rc;
}

int main(int argc, char *argv[])
{
	e2fsck_t ctx;
	int rc;

	memset(&ctx, 0, sizeof(ctx)); /* just to quiet compiler */
	rc = verify_problem_table(ctx);
	if (rc == 0)
		printf("e2fsck problem table verified\n");

	return rc;
}
#endif /* UNITTEST */<|MERGE_RESOLUTION|>--- conflicted
+++ resolved
@@ -1053,7 +1053,6 @@
 	  N_("@i %i logical @b %b (physical @b %c) violates cluster allocation rules.\nWill fix in pass 1B.\n"),
 	  PROMPT_NONE, 0 },
 
-<<<<<<< HEAD
 	/* Inode has INLINE_DATA_FL flag but extended attribute not found */
 	{ PR_1_INLINE_DATA_NO_ATTR,
 	  N_("@i %i has INLINE_DATA_FL flag but @a not found.  "),
@@ -1115,13 +1114,11 @@
 	  N_("@i %i on bigalloc @f cannot be @b mapped.  "),
 	  PROMPT_FIX, 0 },
 
-=======
 	/* Inode has corrupt extent header */
 	{ PR_1_MISSING_EXTENT_HEADER,
 	  N_("@i %i has corrupt @x header.  "),
 	  PROMPT_CLEAR_INODE, 0 },
 
->>>>>>> 19961cd0
 	/* Pass 1b errors */
 
 	/* Pass 1B: Rescan for duplicate/bad blocks */
