--- conflicted
+++ resolved
@@ -568,7 +568,6 @@
 /* Extent has zero length */
 #define PR_1_EXTENT_LENGTH_ZERO		0x010066
 
-<<<<<<< HEAD
 /* inode checksum does not match inode */
 #define PR_1_INODE_CSUM_INVALID                0x010067
 
@@ -587,10 +586,8 @@
 /* ea block passes checks, but checksum invalid */
 #define PR_1_EA_BLOCK_ONLY_CSUM_INVALID        0x01006C
 
-=======
 /* Index start doesn't match start of next extent down */
 #define PR_1_EXTENT_INDEX_START_INVALID	0x01006D
->>>>>>> ba75d9e2
 
 /*
  * Pass 1b errors
