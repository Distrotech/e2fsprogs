--- conflicted
+++ resolved
@@ -1204,7 +1204,6 @@
 		}
 	}
 	if (dir_modified) {
-<<<<<<< HEAD
 		/* leaf block with no tail?  Rehash dirs later. */
 		if (EXT2_HAS_RO_COMPAT_FEATURE(fs->super,
 				EXT4_FEATURE_RO_COMPAT_METADATA_CSUM) &&
@@ -1219,9 +1218,6 @@
 							   0, ino);
 		if (e2fsck_dir_will_be_rehashed(ctx, ino))
 			ctx->fs->flags &= ~EXT2_FLAG_IGNORE_CSUM_ERRORS;
-=======
-		cd->pctx.errcode = ext2fs_write_dir_block3(fs, block_nr, buf, 0);
->>>>>>> 5ad07aca
 		if (cd->pctx.errcode) {
 			if (!fix_problem(ctx, PR_2_WRITE_DIRBLOCK,
 					 &cd->pctx))
@@ -1552,11 +1548,7 @@
 		return 1;
 	}
 
-<<<<<<< HEAD
 	pctx->errcode = ext2fs_write_dir_block4(fs, blk, block, 0, db->ino);
-=======
-	pctx->errcode = ext2fs_write_dir_block3(fs, blk, block, 0);
->>>>>>> 5ad07aca
 	ext2fs_free_mem(&block);
 	if (pctx->errcode) {
 		pctx->str = "ext2fs_write_dir_block";
